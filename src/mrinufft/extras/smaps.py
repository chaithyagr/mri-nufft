--- conflicted
+++ resolved
@@ -227,11 +227,7 @@
         n_coils=k_space.shape[-2],
         squeeze_dims=True,
     )
-<<<<<<< HEAD
-    Smaps = smaps_adj_op.cg(k_space)
-=======
     Smaps = smaps_adj_op.pinv_solver(k_space)
->>>>>>> ca85c64e
     SOS = np.linalg.norm(Smaps, axis=0)
     if isinstance(mask, np.ndarray):
         Smaps = Smaps * mask
@@ -249,7 +245,6 @@
         )
     # Re-normalize the sensitivity maps
     if np.any(mask) or np.sum(blurr_factor) > 0:
-<<<<<<< HEAD
         # ReCalculate SOS with a minor eps to ensure divide by 0 is ok
         SOS = np.linalg.norm(Smaps, axis=0) + 1e-10
     Smaps = Smaps / SOS
@@ -344,7 +339,7 @@
         density=dc,
         n_coils=k_space.shape[-2],
         squeeze_dims=True,
-    ).cg(k_space)
+    ).pinv_solver(k_space)
     central_kspace = fft(central_kspace_img)
     if decim > 1:
         central_kspace = _crop_or_pad(
@@ -414,13 +409,6 @@
         angle_maps = zoom(unwrapped_phase, (1,) + (decim,) * (Smaps.ndim - 1), order=1)
         Smaps = abs_maps * np.exp(1j * angle_maps)
     return Smaps
-=======
-        # ReCalculate SOS
-        SOS = np.linalg.norm(Smaps, axis=0)
-    # Divide by SOS + eps for numerical stability
-    Smaps = Smaps / (SOS + 1e-10)
-    return Smaps, SOS
->>>>>>> ca85c64e
 
 
 @with_numpy_cupy
