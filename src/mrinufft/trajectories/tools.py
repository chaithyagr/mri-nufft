"""Functions to manipulate/modify trajectories."""

from typing import Any, Literal, Optional
from collections.abc import Callable
from functools import partial

import numpy as np
from numpy.typing import NDArray
import numpy.linalg as nl
from scipy.interpolate import CubicSpline, interp1d
from scipy.stats import norm
import inspect
from functools import wraps
from scipy.optimize import minimize_scalar
from joblib import Parallel, delayed
from .gradients import optimize_grad

from .maths import Rv, Rx, Ry, Rz
from .utils import (
    KMAX,
    Acquisition,
    Packings,
    initialize_shape_norm,
    VDSorder,
    VDSpdf,
    initialize_tilt,
    unnormalize_trajectory,
    convert_gradients_to_trajectory,
    convert_trajectory_to_gradients,
)
from .maths import CIRCLE_PACKING_DENSITY, generate_fibonacci_circle

################
# DIRECT TOOLS #
################


def stack(
    trajectory: NDArray,
    nb_stacks: int,
    z_tilt: str | float | None = None,
    *,
    hard_bounded: bool = True,
) -> NDArray:
    """Stack 2D or 3D trajectories over the :math:`k_z`-axis.

    Parameters
    ----------
    trajectory : NDArray
        Trajectory in 2D or 3D to stack.
    nb_stacks : int
        Number of stacks repeating the provided trajectory.
    z_tilt : str | float, optional
        Tilt of the stacks, by default `None`.
    hard_bounded : bool, optional
        Whether the stacks should be strictly within the limits of the k-space.

    Returns
    -------
    NDArray
        Stacked trajectory.
    """
    # Check dimensionality and initialize output
    Nc, Ns = trajectory.shape[:2]
    if trajectory.shape[-1] == 2:
        trajectory = np.concatenate([trajectory, np.zeros((Nc, Ns, 1))], axis=-1)
    trajectory = trajectory.reshape((Nc * Ns, 3))
    new_trajectory = np.zeros((nb_stacks, Nc * Ns, 3))

    # Initialize z-axis with boundaries, and z-rotation
    ub, lb = KMAX / nb_stacks, -KMAX / nb_stacks
    if hard_bounded:
        ub = max(np.max(trajectory[..., 2]), ub)
        lb = min(np.min(trajectory[..., 2]), lb)
    z_axis = np.linspace(-KMAX - lb, KMAX - ub, nb_stacks)
    z_rotation = Rz(initialize_tilt(z_tilt, nb_stacks)).T

    # Start stacking the trajectories
    new_trajectory[0] = trajectory
    new_trajectory[0, :, 2] += z_axis[0]
    for i in range(1, nb_stacks):
        new_trajectory[i] = new_trajectory[i - 1] @ z_rotation
        new_trajectory[i, :, 2] = z_axis[i] + trajectory[..., 2]

    return new_trajectory.reshape(nb_stacks * Nc, Ns, 3)


def rotate(
    trajectory: NDArray,
    nb_rotations: int,
    x_tilt: str | float | None = None,
    y_tilt: str | float | None = None,
    z_tilt: str | float | None = None,
) -> NDArray:
    """Rotate 2D or 3D trajectories over the different axes.

    Parameters
    ----------
    trajectory : NDArray
        Trajectory in 2D or 3D to rotate.
    nb_rotations : int
        Number of rotations repeating the provided trajectory.
    x_tilt : str | float, optional
        Tilt of the trajectory over the :math:`k_x`-axis, by default `None`.
    y_tilt : str | float, optional
        Tilt of the trajectory over the :math:`k_y`-axis, by default `None`.
    z_tilt : str | float, optional
        Tilt of the trajectory over the :math:`k_z`-axis, by default `None`.

    Returns
    -------
    NDArray
        Rotated trajectory.
    """
    # Check dimensionality and initialize output
    Nc, Ns = trajectory.shape[:2]
    if trajectory.shape[-1] == 2:
        trajectory = np.concatenate([trajectory, np.zeros((Nc, Ns, 1))], axis=-1)
    trajectory = trajectory.reshape((Nc * Ns, 3))
    new_trajectory = np.zeros((nb_rotations, Nc * Ns, 3))

    # Start rotating the planes
    x_angle = initialize_tilt(x_tilt, nb_rotations)
    y_angle = initialize_tilt(y_tilt, nb_rotations)
    z_angle = initialize_tilt(z_tilt, nb_rotations)
    new_trajectory[0] = trajectory
    for i in range(1, nb_rotations):
        rotation = (Rx(i * x_angle) @ Ry(i * y_angle) @ Rz(i * z_angle)).T
        new_trajectory[i] = new_trajectory[0] @ rotation

    return new_trajectory.reshape(nb_rotations * Nc, Ns, 3)


def precess(
    trajectory: NDArray,
    nb_rotations: int,
    tilt: str | float = "golden",
    half_sphere: bool = False,
    partition: Literal["axial", "polar"] = "axial",
    axis: int | NDArray | None = None,
) -> NDArray:
    """Rotate trajectories as a precession around the :math:`k_z`-axis.

    Parameters
    ----------
    trajectory : NDArray
        Trajectory in 2D or 3D to rotate.
    nb_rotations : int
        Number of rotations repeating the provided trajectory while precessing.
    tilt : str | float, optional
        Angle tilt between consecutive rotations around the :math:`k_z`-axis,
        by default "golden".
    half_sphere : bool, optional
        Whether the precession should be limited to the upper half
        of the k-space sphere.
        It is typically used for in-out trajectories or planes.
    partition : Literal["axial", "polar"], optional
        Partition type between an "axial" or "polar" split of the
        :math:`k_z`-axis, designating whether the axis should be fragmented
        by radius or angle respectively, by default "axial".
    axis : int, NDArray, optional
        Axis selected for alignment reference when rotating the trajectory
        around the :math:`k_z`-axis, generally corresponding to the shot
        direction for single shot ``trajectory`` inputs. It can either
        be an integer for one of the three k-space axes, or directly a 3D
        array. The default behavior when `None` is to select the last
        coordinate of the first shot as the axis, by default `None`.

    Returns
    -------
    NDArray
        Precessed trajectory.
    """
    # Check for partition option error
    if partition not in ["polar", "axial"]:
        raise NotImplementedError(f"Unknown partition type: {partition}")

    # Check dimensionality and initialize output
    Nc, Ns = trajectory.shape[:2]
    if trajectory.shape[-1] == 2:
        trajectory = np.concatenate([trajectory, np.zeros((Nc, Ns, 1))], axis=-1)
    trajectory = trajectory.reshape((Nc * Ns, 3))
    new_trajectory = np.zeros((nb_rotations, Nc * Ns, 3))

    # Determine direction vectors on a sphere
    vectors = np.zeros((nb_rotations, 3))
    phi = initialize_tilt(tilt, nb_rotations) * np.arange(nb_rotations)
    vectors[:, 2] = np.linspace(-1 + half_sphere, 1, nb_rotations)
    if partition == "polar":
        vectors[:, 2] = np.sin(np.pi / 2 * vectors[:, 2])
    radius = np.sqrt(1 - vectors[:, 2] ** 2)
    vectors[:, 0] = np.cos(phi) * radius
    vectors[:, 1] = np.sin(phi) * radius

    # Select rotation axis when axis is not already a vector
    if axis is None:
        axis_vector = np.copy(trajectory[Ns - 1])
        axis_vector /= np.linalg.norm(axis_vector)
    elif isinstance(axis, int):
        axis_vector = np.zeros(3)
        axis_vector[axis] = 1
    else:
        axis_vector = axis

    # Rotate initial trajectory
    for i in np.arange(nb_rotations):
        rotation = Rv(axis_vector, vectors[i], normalize=False).T
        new_trajectory[i] = trajectory @ rotation

    return new_trajectory.reshape((nb_rotations * Nc, Ns, 3))


def conify(
    trajectory: NDArray,
    nb_cones: int,
    z_tilt: str | float | None = None,
    in_out: bool = False,
    max_angle: float = np.pi / 2,
    borderless: bool = True,
) -> NDArray:
    """Distort 2D or 3D trajectories into cones along the :math:`k_z`-axis.

    Parameters
    ----------
    trajectory : NDArray
        Trajectory to conify.
    nb_cones : int
        Number of cones repeating the provided trajectory.
    z_tilt : str | float, optional
        Tilt of the trajectory over the :math:`k_z`-axis, by default `None`.
    in_out : bool, optional
        Whether to account for the in-out nature of some trajectories
        to avoid hard angles around the center, by default False.
    max_angle : float, optional
        Maximum angle of the cones, by default pi / 2.
    borderless : bool, optional
        Whether the cones should reach `max_angle` or not,
        and avoid 1D cones if equal to pi / 2, by default True.

    Returns
    -------
    NDArray
        Conified trajectory.
    """
    # Check dimensionality and initialize output
    Nc, Ns = trajectory.shape[:2]
    if trajectory.shape[-1] == 2:
        trajectory = np.concatenate([trajectory, np.zeros((Nc, Ns, 1))], axis=-1)
    trajectory = trajectory.reshape((Nc * Ns, 3))
    new_trajectory = np.zeros((nb_cones, Nc * Ns, 3))

    # Initialize angles
    z_angle = initialize_tilt(z_tilt, nb_cones)
    alphas = np.linspace(-max_angle, +max_angle, nb_cones + 2 * borderless)
    if borderless:
        alphas = alphas[1:-1]  # Remove partition borders

    # Start processing the trajectory
    new_trajectory[:] = trajectory
    for i, alpha in enumerate(alphas):
        # Apply tilt
        rotation = Rz(np.abs(i - nb_cones // 2) * z_angle).T  # Symmetrical for in-out
        new_trajectory[i] = new_trajectory[i] @ rotation

        # Convert to spherical coordinates
        norms = np.linalg.norm(new_trajectory[i], axis=-1)
        polar_angles = np.arccos(
            new_trajectory[i, ..., 2] / np.where(norms == 0, 1, norms)
        )

        # Conify by changing polar angle
        new_trajectory[i, :, 0] = (
            new_trajectory[i, :, 0]
            / np.sin(polar_angles)
            * np.sin(polar_angles + alpha)
        )
        new_trajectory[i, :, 1] = (
            new_trajectory[i, :, 1]
            / np.sin(polar_angles)
            * np.sin(polar_angles + alpha)
        )
        new_trajectory[i, :, 2] = norms * np.cos(polar_angles + alpha)
    new_trajectory = new_trajectory.reshape(nb_cones * Nc, Ns, 3)

    # Handle in-out trajectories to avoid hard transition at the center
    if in_out:
        new_trajectory[:, Ns // 2 :, 2] = -new_trajectory[:, Ns // 2 :, 2]

    return new_trajectory


def epify(
    trajectory: NDArray,
    Ns_transitions: int,
    nb_trains: int,
    *,
    reverse_odd_shots: bool = False,
) -> NDArray:
    """Create multi-readout shots from trajectory composed of single-readouts.

    Assemble multiple single-readout shots together by adding transition
    steps in the trajectory to create EPI-like multi-readout shots.

    Parameters
    ----------
    trajectory : NDArray
        Trajectory to change by prolonging and merging the shots.
    Ns_transitions : int
        Number of samples/steps between the merged readouts.
    nb_trains : int
        Number of resulting multi-readout shots, or trains.
    reverse_odd_shots : bool, optional
        Whether to reverse every odd shots such that, as in most
        trajectories, even shots end up closer to the start of odd
        shots.

    Returns
    -------
    NDArray
        Trajectory with fewer but longer multi-readout shots.
    """
    Nc, Ns, Nd = trajectory.shape
    if Nc % nb_trains != 0:
        raise ValueError(
            "`nb_trains` should divide the number of shots in `trajectory`."
        )
    nb_shot_per_train = Nc // nb_trains

    # Reverse odd shots to facilitate concatenation if requested
    trajectory = np.copy(trajectory)
    trajectory = trajectory.reshape((nb_trains, -1, Ns, Nd))
    if reverse_odd_shots:
        trajectory[:, 1::2] = trajectory[:, 1::2, ::-1]

    # Assemble shots together per concatenation
    assembled_trajectory = []
    source_sample_ids = np.concatenate(
        [np.arange(Ns) + i * (Ns_transitions + Ns) for i in range(nb_shot_per_train)]
    )
    target_sample_ids = np.arange(
        nb_shot_per_train * Ns + (nb_shot_per_train - 1) * Ns_transitions
    )

    for i_c in range(nb_trains):
        spline = CubicSpline(source_sample_ids, np.concatenate(trajectory[i_c], axis=0))
        assembled_trajectory.append(spline(target_sample_ids))
    return np.array(assembled_trajectory)


def unepify(trajectory: NDArray, Ns_readouts: int, Ns_transitions: int) -> NDArray:
    """Recover single-readout shots from multi-readout trajectory.

    Reformat an EPI-like trajectory with multiple readouts and transitions
    to more single-readout shots by discarding the transition parts.

    Note that it can also be applied to any array of shape
    (Nc, Ns_readouts + Ns_transitions, ...) such as acquired samples
    for example.

    Parameters
    ----------
    trajectory : NDArray
        Trajectory to reduce by discarding transitions between readouts.
    Ns_readouts : int
        Number of samples within a single readout.
    Ns_transitions : int
        Number of samples/steps between the readouts.

    Returns
    -------
    NDArray
        Trajectory with more but shorter single shots.
    """
    _, Ns, Nd = trajectory.shape
    if Ns % (Ns_readouts + Ns_transitions) != Ns_readouts:
        raise ValueError(
            "`trajectory` shape does not match `Ns_readouts` or `Ns_transitions`."
        )

    readout_mask = np.zeros(Ns).astype(bool)
    for i in range(1, Ns // (Ns_readouts + Ns_transitions) + 2):
        readout_mask[
            (i - 1) * Ns_readouts
            + (i - 1) * Ns_transitions : i * Ns_readouts
            + (i - 1) * Ns_transitions
        ] = True
    trajectory = trajectory[:, readout_mask, :]
    trajectory = trajectory.reshape((-1, Ns_readouts, Nd))
    return trajectory


def get_gradient_amplitudes_to_travel_for_set_time(
    kspace_end_loc: NDArray,
    kspace_start_loc: NDArray | None = None,
    end_gradients: NDArray | None = None,
    start_gradients: NDArray | None = None,
    nb_raster_points: int | None = None,
    acq: Acquisition | None = None,
    n_jobs: int = 1,
) -> NDArray:
    """Calculate timings for trapezoidal or triangular gradient waveforms.

    Compute the gradient waveforms required to traverse from a starting k-space
    position ``ks`` to an ending k-space position ``ke`` in a fixed number of time
    steps ``N``, subject to hardware constraints on maximum gradient amplitude
    ``gmax`` and slew rate ``smax``. The function supports both trapezoidal
    and triangular gradient shapes, automatically adjusting the waveform to
    meet the area constraint imposed by the desired k-space traversal
    and the specified timing and hardware limits.

    Parameters
    ----------
    kspace_end_loc : NDArray
        Ending k-space positions, shape (nb_shots, nb_dimension).
    kspace_start_loc : NDArray, default None when it is 0
        Starting k-space positions, shape (nb_shots, nb_dimension).
    end_gradients : NDArray, default None when it is 0
        Ending gradient values, shape (nb_shots, nb_dimension).
    start_gradients : NDArray, default None when it is 0
        Starting gradient values, shape (nb_shots, nb_dimension).
    nb_raster_points : int, default None
        Number of time steps (samples) for the gradient waveform.
        If None, timing is calculated based on the area needed and hardware limits.
    acq : Acquisition, optional
        Acquisition configuration to use.
        If `None`, the default acquisition is used.
    n_jobs : int, optional
        Number of parallel jobs to run for optimization, by default 1.

    Returns
    -------
    NDArray
        Gradient waveforms, shape (nb_shots, nb_samples_per_shot, nb_dimension),
        where each entry contains the gradient value at each time step for each shot
        and dimension.

    Notes
    -----
    - The function automatically determines whether a trapezoidal or triangular waveform
      is needed based on the area constraint and hardware limits.
    - The returned gradients are suitable for use in MRI pulse sequence design,
      ensuring compliance with specified hardware constraints.
    """
    acq = acq or Acquisition.default
    kspace_end_loc, kspace_start_loc, start_gradients, end_gradients = (
        _set_defaults_gradient_calc(
            kspace_end_loc,
            kspace_start_loc,
            end_gradients,
            start_gradients,
        )
    )
    if nb_raster_points is None:
        # Calculate the number of time steps based on the area needed
        n_ramp_down, n_ramp_up, n_plateau, gi = get_gradient_times_to_travel(
            kspace_end_loc=kspace_end_loc,
            kspace_start_loc=kspace_start_loc,
            end_gradients=end_gradients,
            start_gradients=start_gradients,
            acq=acq,
        )
        # Extra 2 buffer samples
        nb_raster_points = int(np.max(n_ramp_down + n_ramp_up + n_plateau) + 2)

    area_needed = (kspace_end_loc - kspace_start_loc) / acq.gamma / acq.raster_time

    def solve_gi_fixed_N(gs, ge, area):
        def _residual(gi):
            n_down, n_up = _trapezoidal_ramps(
                gs, ge, gi, acq.smax, acq.raster_time, buffer=1
            )
            n_pl = nb_raster_points - n_down - n_up
            if n_pl < 0:
                return np.abs(n_pl)  # Penalize this
            area_expr = _trapezoidal_area(gs, ge, gi, n_down, n_up, n_pl)
            return np.abs(area - area_expr)

        res = minimize_scalar(
            _residual,
            bounds=(-acq.gmax, acq.gmax),
            method="bounded",
            options={"xatol": 1e-10},
        )
        if not res.success:
            raise RuntimeError(f"Minimization failed: {res.message}")
        return res.x

    gi = Parallel(n_jobs=n_jobs)(
        delayed(solve_gi_fixed_N)(
            start_gradients[i, j],
            end_gradients[i, j],
            area_needed[i, j],
        )
        for i in range(start_gradients.shape[0])
        for j in range(start_gradients.shape[1])
    )
    gi = np.array(gi).reshape(start_gradients.shape)
    n_ramp_down, n_ramp_up = _trapezoidal_ramps(
        start_gradients,
        end_gradients,
        gi,
        acq.smax,
        acq.raster_time,
        ceil=True,
    )
    n_plateau = nb_raster_points - n_ramp_down - n_ramp_up
    gi = _plateau_value(
        start_gradients, end_gradients, n_ramp_down, n_ramp_up, n_plateau, area_needed
    )
    nb_shots, nb_dimension = kspace_end_loc.shape
    G = np.zeros((nb_shots, nb_raster_points, nb_dimension), dtype=np.float32)
    for i in range(nb_shots):
        for d in range(nb_dimension):
            start = 0
            G[i, : n_ramp_down[i, d], d] = np.linspace(
                start_gradients[i, d], gi[i, d], n_ramp_down[i, d], endpoint=False
            )
            start += n_ramp_down[i, d]
            if n_plateau[i, d] > 0:
                G[i, start : start + n_plateau[i, d], d] = gi[i, d]
                start += n_plateau[i, d]
            G[i, start : start + n_ramp_up[i, d], d] = np.linspace(
                gi[i, d], end_gradients[i, d], n_ramp_up[i, d], endpoint=False
            )
    return G


def prewind(trajectory: NDArray, Ns_transitions: int) -> NDArray:
    """Add pre-winding/positioning to the trajectory.

    The trajectory is extended to start before the readout
    from the k-space center with null gradients and reach
    each shot position with the required gradient strength.

    Parameters
    ----------
    trajectory : NDArray
        Trajectory to extend with rewind gradients.
    Ns_transitions : int
        Number of pre-winding/positioning steps used to leave the
        k-space center and prepare for each shot to start.

    Returns
    -------
    NDArray
        Extended trajectory with pre-winding/positioning.
    """
    Nc, Ns, Nd = trajectory.shape
    if Ns_transitions < 3:
        raise ValueError("`Ns_transitions` should be at least 2.")

    # Assemble shots together per concatenation
    assembled_trajectory = []
    source_sample_ids = np.concatenate([[0, 1], Ns_transitions + np.arange(Ns)])
    target_sample_ids = np.arange(Ns_transitions + Ns)

    for i_c in range(Nc):
        spline = CubicSpline(
            source_sample_ids,
            np.concatenate([np.zeros((2, Nd)), trajectory[i_c]], axis=0),
        )
        assembled_trajectory.append(spline(target_sample_ids))
    return np.array(assembled_trajectory)


def rewind(trajectory: NDArray, Ns_transitions: int) -> NDArray:
    """Add rewinding to the trajectory.

    The trajectory is extended to come back to the k-space center
    after the readouts with null gradients.

    Parameters
    ----------
    trajectory : NDArray
        Trajectory to extend with rewind gradients.
    Ns_transitions : int
        Number of rewinding steps used to come back to the k-space center.

    Returns
    -------
    NDArray
        Extended trajectory with rewinding.
    """
    Nc, Ns, Nd = trajectory.shape
    if Ns_transitions < 3:
        raise ValueError("`Ns_transitions` should be at least 2.")

    # Assemble shots together per concatenation
    assembled_trajectory = []
    source_sample_ids = np.concatenate(
        [np.arange(Ns), Ns + Ns_transitions - np.arange(3, 1, -1)]
    )
    target_sample_ids = np.arange(Ns_transitions + Ns)

    for i_c in range(Nc):
        spline = CubicSpline(
            source_sample_ids,
            np.concatenate([trajectory[i_c], np.zeros((2, Nd))], axis=0),
        )
        assembled_trajectory.append(spline(target_sample_ids))
    return np.array(assembled_trajectory)


def oversample(
    trajectory: NDArray,
    new_Ns: int,
    kind: Literal["linear", "quadratic", "cubic"] = "cubic",
) -> NDArray:
    """
    Resample a trajectory to increase the number of samples using interpolation.

    Parameters
    ----------
    trajectory : NDArray
        The original trajectory array, where interpolation
        is applied along the second axis.
    new_Ns : int
        The desired number of samples in the resampled trajectory.
    kind : Literal, optional
        The type of interpolation to use, such as 'linear',
        'quadratic', or 'cubic', by default "cubic".

    Returns
    -------
    NDArray
        The resampled trajectory array with ``new_Ns`` points along the second axis.

    Notes
    -----
    This function uses ``scipy.interpolate.interp1d`` to perform
    the interpolation along the second axis of the input `trajectory` array.

    Warnings
    --------
    Using 'quadratic' or 'cubic' interpolations is likely to generate
    samples located slightly beyond the original k-space limits by
    making smooth transitions.

    See Also
    --------
    scipy.interpolate.interp1d : The underlying interpolation function
        used for resampling.
    """
    f = interp1d(np.linspace(0, 1, trajectory.shape[1]), trajectory, axis=1, kind=kind)
    return f(np.linspace(0, 1, new_Ns))


####################
# FUNCTIONAL TOOLS #
####################


def stack_spherically(
    trajectory_func: Callable[..., NDArray],
    Nc: int,
    nb_stacks: int,
    z_tilt: str | float | None = None,
    hard_bounded: bool = True,
    **traj_kwargs: Any,  # noqa ANN401
) -> NDArray:
    """Stack 2D or 3D trajectories over the :math:`k_z`-axis to make a sphere.

    Parameters
    ----------
    trajectory_func : Callable[..., NDArray]
        Trajectory function that should return an array-like
        with the usual (Nc, Ns, Nd) size.
    Nc : int
        Number of shots to use for the whole spherically stacked trajectory.
    nb_stacks : int
        Number of stacks of trajectories.
    z_tilt : str | float, optional
        Tilt of the stacks, by default `None`.
    hard_bounded : bool, optional
        Whether the stacks should be strictly within the limits
        of the k-space, by default `True`.
    **traj_kwargs : Any
        Trajectory initialization parameters for the function
        provided with `trajectory_func`.

    Returns
    -------
    NDArray
        Stacked trajectory.
    """
    # Handle argument errors
    if Nc < nb_stacks:
        raise ValueError("Nc should be higher than nb_stacks.")

    # Initialize a plane to estimate potential thickness
    trajectory = trajectory_func(Nc=Nc // nb_stacks, **traj_kwargs)
    if trajectory.shape[-1] == 2:
        trajectory = np.concatenate(
            [trajectory, np.zeros((*(trajectory.shape[:2]), 1))], axis=-1
        )

    # Initialize z-axis with boundaries, and z-rotation
    ub, lb = KMAX / nb_stacks, -KMAX / nb_stacks
    if hard_bounded:
        ub = max(np.max(trajectory[..., 2]), ub)
        lb = min(np.min(trajectory[..., 2]), lb)
    z_axis = np.linspace(-KMAX - lb, KMAX - ub, nb_stacks)
    radii = np.cos(np.arcsin(z_axis / KMAX))

    # Attribute shots to stacks following density proportional to surface
    Nc_per_stack = np.ones(nb_stacks).astype(int)
    density = radii**2  # simplified version
    for _ in range(Nc - nb_stacks):
        idx = np.argmax(density / Nc_per_stack)
        Nc_per_stack[idx] += 1

    # Start stacking the trajectories
    new_trajectory = []
    for i in range(nb_stacks):
        # Initialize a single stack
        stack = trajectory_func(Nc=Nc_per_stack[i], **traj_kwargs)
        if stack.shape[-1] == 2:
            stack = np.concatenate([stack, np.zeros((*(stack.shape[:2]), 1))], axis=-1)
        stack[..., :2] = radii[i] * stack[..., :2]
        stack[..., 2] = z_axis[i] + stack[..., 2]

        # Apply z tilt
        rotation = Rz(i * initialize_tilt(z_tilt, nb_stacks)).T
        stack = stack @ rotation
        new_trajectory.append(stack)

    # Concatenate or handle varying Ns value
    Ns_values = np.array([stk.shape[1] for stk in new_trajectory])
    if (Ns_values == Ns_values[0]).all():
        output = np.concatenate(new_trajectory, axis=0)
        return output.reshape(Nc, Ns_values[0], 3)
    return np.concatenate([stk.reshape((-1, 3)) for stk in new_trajectory], axis=0)


def shellify(
    trajectory_func: Callable[..., NDArray],
    Nc: int,
    nb_shells: int,
    z_tilt: str | float = "golden",
    hemisphere_mode: Literal["symmetric", "reversed"] = "symmetric",
    **traj_kwargs: Any,  # noqa ANN401
) -> NDArray:
    """Stack 2D or 3D trajectories over the :math:`k_z`-axis to make a sphere.

    Parameters
    ----------
    trajectory_func : Callable[..., NDArray]
        Trajectory function that should return an array-like with the usual
        (Nc, Ns, Nd) size.
    Nc : int
        Number of shots to use for the whole spherically stacked trajectory.
    nb_shells : int
        Number of shells of distorted trajectories.
    z_tilt : str | float, optional
        Tilt of the shells, by default "golden".
    hemisphere_mode : Literal["symmetric", "reversed"], optional
        Define how the lower hemisphere should be oriented relatively to the
        upper one, with "symmetric" providing a :math:`k_x-k_y` planar symmetry
        by changing the polar angle, and with "reversed" promoting continuity
        (for example in spirals) by reversing the azimuth angle.
        The default is "symmetric".
    **traj_kwargs : Any
        Trajectory initialization parameters for the function
        provided with `trajectory_func`.

    Returns
    -------
    NDArray
        Concentric shell trajectory.
    """
    # Handle argument errors
    if hemisphere_mode not in ["symmetric", "reversed"]:
        raise ValueError(f"Unknown hemisphere_mode: `{hemisphere_mode}`.")
    if Nc < 2 * nb_shells:
        raise ValueError("Nc should be at least twice higher than nb_shells.")

    # Attribute shots to shells following a prescribed density
    Nc_per_shell = np.ones(nb_shells).astype(int)
    density = np.arange(1, nb_shells + 1) ** 2  # simplified version
    for _ in range((Nc - 2 * nb_shells) // 2):
        idx = np.argmax(density / Nc_per_shell)
        Nc_per_shell[idx] += 1

    # Create shells one by one
    radii = (0.5 + np.arange(nb_shells)) / nb_shells
    new_trajectory = []
    for i in range(nb_shells):
        # Initialize trajectory
        shell_upper = trajectory_func(Nc=Nc_per_shell[i], **traj_kwargs)
        if shell_upper.shape[-1] < 3:
            shell_upper = np.concatenate(
                [shell_upper, np.zeros((*(shell_upper.shape[:-1]), 1))], axis=-1
            )

        # Carve upper hemisphere from trajectory
        z_coords = KMAX**2 - shell_upper[..., 0] ** 2 - shell_upper[..., 1] ** 2
        z_signs = np.sign(z_coords)
        shell_upper[..., 2] += z_signs * np.sqrt(np.abs(z_coords))

        # Initialize lower hemisphere from upper
        shell_lower = np.copy(shell_upper)
        if hemisphere_mode in ["symmetric", "reversed"]:
            shell_lower[..., 2] = -shell_lower[..., :, 2]  # Invert polar angle
        if hemisphere_mode in ["reversed"]:
            shell_lower[..., 1] = -shell_lower[..., :, 1]  # Invert azimuthal angle

        # Apply shell tilt
        rotation = Rz(i * initialize_tilt(z_tilt, nb_shells)).T
        shell_upper = shell_upper @ rotation
        shell_lower = shell_lower @ rotation

        # Scale them and add them to the trajectory
        new_trajectory.append(radii[i] * shell_upper)
        new_trajectory.append(radii[i] * shell_lower)

    # Concatenate or handle varying Ns value
    Ns_values = np.array([hem.shape[1] for hem in new_trajectory])
    if (Ns_values == Ns_values[0]).all():
        output = np.concatenate(new_trajectory, axis=0)
        return output.reshape(Nc, Ns_values[0], 3)
    return np.concatenate([hem.reshape((-1, 3)) for hem in new_trajectory], axis=0)


#########
# UTILS #
#########


def duplicate_along_axes(
    trajectory: NDArray, axes: tuple[int, ...] = (0, 1, 2)
) -> NDArray:
    """
    Duplicate a trajectory along the specified axes.

    The provided trajectories are replicated with different orientation,
    with the :math:`k_x`-axis being considered as the default orientation
    of the base trajectory.

    Parameters
    ----------
    trajectory : NDArray
        Trajectory to duplicate.
    axes : tuple[int, ...], optional
        Axes along which to duplicate the trajectory, by default (0, 1, 2)

    Returns
    -------
    NDArray
        Duplicated trajectory along the specified axes.
    """
    # Copy input trajectory along other axes
    new_trajectory = []
    if 0 in axes:
        new_trajectory.append(trajectory)
    if 1 in axes:
        dp_trajectory = np.copy(trajectory)
        dp_trajectory[..., [1, 2]] = dp_trajectory[..., [2, 1]]
        new_trajectory.append(dp_trajectory)
    if 2 in axes:
        dp_trajectory = np.copy(trajectory)
        dp_trajectory[..., [2, 0]] = dp_trajectory[..., [0, 2]]
        new_trajectory.append(dp_trajectory)
    return np.concatenate(new_trajectory, axis=0)


def _radialize_center_out(trajectory: NDArray, nb_samples: int) -> NDArray:
    """Radialize a trajectory from the center to the outside.

    Parameters
    ----------
    trajectory : NDArray
        Trajectory to radialize.
    nb_samples : int
        Number of samples to radialize from the center.

    Returns
    -------
    NDArray
        Radialized trajectory.
    """
    Nc, Ns = trajectory.shape[:2]
    new_trajectory = np.copy(trajectory)
    for i in range(Nc):
        point = trajectory[i, nb_samples]
        new_trajectory[i, :nb_samples, 0] = np.linspace(0, point[0], nb_samples)
        new_trajectory[i, :nb_samples, 1] = np.linspace(0, point[1], nb_samples)
        new_trajectory[i, :nb_samples, 2] = np.linspace(0, point[2], nb_samples)
    return new_trajectory


def _radialize_in_out(trajectory: NDArray, nb_samples: int) -> NDArray:
    """Radialize a trajectory from the inside to the outside.

    Parameters
    ----------
    trajectory : NDArray
        Trajectory to radialize.
    nb_samples : int
        Number of samples to radialize from the inside out.

    Returns
    -------
    NDArray
        Radialized trajectory.
    """
    Nc, Ns = trajectory.shape[:2]
    new_trajectory = np.copy(trajectory)
    first, half, second = (Ns - nb_samples) // 2, Ns // 2, (Ns + nb_samples) // 2
    for i in range(Nc):
        p1 = trajectory[i, first]
        new_trajectory[i, first:half, 0] = np.linspace(0, p1[0], nb_samples // 2)
        new_trajectory[i, first:half, 1] = np.linspace(0, p1[1], nb_samples // 2)
        new_trajectory[i, first:half, 2] = np.linspace(0, p1[2], nb_samples // 2)
        p2 = trajectory[i, second]
        new_trajectory[i, half:second, 0] = np.linspace(0, p2[0], nb_samples // 2)
        new_trajectory[i, half:second, 1] = np.linspace(0, p2[1], nb_samples // 2)
        new_trajectory[i, half:second, 2] = np.linspace(0, p2[2], nb_samples // 2)
    return new_trajectory


def radialize_center(
    trajectory: NDArray, nb_samples: int, in_out: bool = False
) -> NDArray:
    """Radialize a trajectory.

    Parameters
    ----------
    trajectory : NDArray
        Trajectory to radialize.
    nb_samples : int
        Number of samples to keep.
    in_out : bool, optional
        Whether the radialization is from the inside to the outside, by default False

    Returns
    -------
    NDArray
        Radialized trajectory.
    """
    # Make nb_samples into straight lines around the center
    if in_out:
        return _radialize_in_out(trajectory, nb_samples)
    return _radialize_center_out(trajectory, nb_samples)


#################
# Randomization #
#################


def _flip2center(mask_cols: list[int], center_value: int) -> np.ndarray:
    """
    Reorder a list by starting by a center_position and alternating left/right.

    Parameters
    ----------
    mask_cols: list or np.array
        List of columns to reorder.
    center_pos: int
        Position of the center column.

    Returns
    -------
    np.array: reordered columns.
    """
    center_pos = np.argmin(np.abs(np.array(mask_cols) - center_value))
    mask_cols = list(mask_cols)
    left = mask_cols[center_pos::-1]
    right = mask_cols[center_pos + 1 :]
    new_cols = []
    while left or right:
        if left:
            new_cols.append(left.pop(0))
        if right:
            new_cols.append(right.pop(0))
    return np.array(new_cols)


def get_random_loc_1d(
    dim_size: int,
    center_prop: float | int,
    accel: float = 4,
    pdf: Literal["uniform", "gaussian", "equispaced"] | NDArray = "uniform",
    rng: int | np.random.Generator | None = None,
    order: Literal["center-out", "top-down", "random"] = "center-out",
) -> NDArray:
    """Get slice index at a random position.

    Parameters
    ----------
    dim_size: int
        Dimension size
    center_prop: float or int
        Proportion of center of kspace to continuouly sample
    accel: float
        Undersampling/Acceleration factor
    pdf: str, optional
        Probability density function for the remaining samples.
        "gaussian" (default) or "uniform" or np.array
    rng: int or np.random.Generator
        random state
    order: str
        Order of the lines, "center-out" (default), "random" or "top-down"

    Returns
    -------
    np.ndarray: array of size dim_size/accel.
    """
    order = VDSorder(order)
    pdf = VDSpdf(pdf) if isinstance(pdf, str) else pdf
    if accel == 0 or accel == 1:
        return np.arange(dim_size)  # type: ignore
    elif accel < 0:
        raise ValueError("acceleration factor should be positive.")
    elif isinstance(accel, float):
        raise ValueError("acceleration factor should be an integer.")

    indexes = list(range(dim_size))

    if not isinstance(center_prop, int):
        center_prop = int(center_prop * dim_size)

    center_start = (dim_size - center_prop) // 2
    center_stop = (dim_size + center_prop) // 2
    center_indexes = indexes[center_start:center_stop]
    borders = np.asarray([*indexes[:center_start], *indexes[center_stop:]])

    n_samples_borders = (dim_size - len(center_indexes)) // accel
    if n_samples_borders < 1:
        raise ValueError(
            "acceleration factor, center_prop and dimension not compatible."
            "Edges will not be sampled. "
        )
    rng = np.random.default_rng(rng)  # get RNG from a seed or existing rng.

    def _get_samples(p: np.typing.ArrayLike) -> list[int]:
        p = p / np.sum(p)  # automatic casting if needed
        return list(rng.choice(borders, size=n_samples_borders, replace=False, p=p))

    if isinstance(pdf, np.ndarray):
        if len(pdf) == dim_size:
            # extract the borders
            p = pdf[borders]
        elif len(pdf) == len(borders):
            p = pdf
        else:
            raise ValueError("Invalid size for probability.")
        sampled_in_border = _get_samples(p)

    elif pdf == VDSpdf.GAUSSIAN:
        p = norm.pdf(np.linspace(norm.ppf(0.001), norm.ppf(0.999), len(borders)))
        sampled_in_border = _get_samples(p)
    elif pdf == VDSpdf.UNIFORM:
        p = np.ones(len(borders))
        sampled_in_border = _get_samples(p)
    elif pdf == VDSpdf.EQUISPACED:
        sampled_in_border = list(borders[::accel])

    else:
        raise ValueError("Unsupported value for pdf use any of . ")
        # TODO: allow custom pdf as argument (vector or function.)

    line_locs = np.array(sorted(center_indexes + sampled_in_border))
    # apply order of lines
    if order == VDSorder.CENTER_OUT:
        line_locs = _flip2center(sorted(line_locs), dim_size // 2)
    elif order == VDSorder.RANDOM:
        line_locs = rng.permutation(line_locs)
    elif order == VDSorder.TOP_DOWN:
        line_locs = np.array(sorted(line_locs))
    else:
        raise ValueError(f"Unknown direction '{order}'.")
    return (line_locs / dim_size) * 2 * KMAX - KMAX  # rescale to [-0.5,0.5]


def stack_random(
    trajectory: NDArray,
    dim_size: int,
    center_prop: float | int = 0.0,
    accel: float | int = 4,
    pdf: Literal["uniform", "gaussian", "equispaced"] | NDArray = "uniform",
    rng: int | np.random.Generator | None = None,
    order: Literal["center-out", "top-down", "random"] = "center-out",
):
    """Stack a 2D trajectory with random location.

    Parameters
    ----------
    traj: np.ndarray
        Existing 2D trajectory.
    dim_size: int
        Size of the k_z dimension
    center_prop: int or float
        Number of line or proportion of slice to sample in the center of the k-space
    accel: int
        Undersampling/Acceleration factor
    pdf: str or np.array
        Probability density function for the remaining samples.
        "uniform" (default), "gaussian" or np.array
    rng: random state
    order: str
        Order of the lines, "center-out" (default), "random" or "top-down"

    Returns
    -------
    numpy.ndarray
        The 3D trajectory stacked along the :math:`k_z` axis.
    """
    line_locs = get_random_loc_1d(dim_size, center_prop, accel, pdf, rng, order)
    if len(trajectory.shape) == 2:
        Nc, Ns = 1, trajectory.shape[0]
    else:
        Nc, Ns = trajectory.shape[:2]

    new_trajectory = np.zeros((len(line_locs), Nc, Ns, 3))
    for i, loc in enumerate(line_locs):
        new_trajectory[i, :, :, :2] = trajectory[..., :2]
        if trajectory.shape[-1] == 3:
            new_trajectory[i, :, :, 2] = trajectory[..., 2] + loc
        else:
            new_trajectory[i, :, :, 2] = loc

    return new_trajectory.reshape(-1, Ns, 3)


<<<<<<< HEAD
def _add_slew_ramp_to_traj_func(
    func: Callable,
    func_kwargs: dict,
    ramp_to_index: int,
    acq: Acquisition | None = None,    
) -> NDArray:
    traj = func(**func_kwargs)
    acq = acq or Acquisition.default
    unnormalized_traj = unnormalize_trajectory(traj, acq=acq)
    gradients, initial_positions = convert_trajectory_to_gradients(
        traj, acq=acq
    )
    gradients_to_reach = gradients[:, ramp_to_index]
    # Calculate the number of time steps for ramps
    slew_grads = optimize_grad(
        kspace_end_loc=unnormalized_traj[:, ramp_to_index],
        end_gradients=gradients_to_reach,
        acq=acq,
    )
    # Update the Ns of the trajectory to ensure we still give
    # same Ns as users expect. We use extra 2 points as buffer.
    n_slew_ramp = slew_grads.shape[1] + 2
    func_kwargs["Ns"] -= n_slew_ramp - ramp_to_index
    new_traj = func(**func_kwargs)
    # Re-calculate the gradients
    unnormalized_traj = unnormalize_trajectory(new_traj, acq=acq)
    gradients, initial_positions = convert_trajectory_to_gradients(
        new_traj, acq=acq
    )
    gradients_to_reach = gradients[:, ramp_to_index]
    ramp_up_gradients = optimize_grad(
        kspace_end_loc=unnormalized_traj[:, ramp_to_index],
        end_gradients=gradients_to_reach,
        N=n_slew_ramp,
        acq=acq,
    )[:, :-1]
    ramp_up_traj = convert_gradients_to_trajectory(
        gradients=ramp_up_gradients,
        initial_positions=initial_positions,
        acq=acq,
    )
    return np.hstack([ramp_up_traj, new_traj[:, ramp_to_index:]])


def add_slew_ramp(
    func: Optional[Callable] = None,
    ramp_to_index: int = 5,
    acq: Acquisition | None = None,
    slew_ramp_disable: bool = False,
) -> Callable:
    """Add slew-compatible ramps to a trajectory function.

    This decorator modifies a trajectory function to include
    slew rate ramps, ensuring that the trajectory adheres to
    the maximum slew rate and gradient amplitude constraints.
    The ramps are applied to the gradients of the trajectory
    at the specified `ramp_to_index`, which is by-default the
    index of the 5th readout sample.
    Note that this decorator does not change the length of the original
    trajectory.

    Parameters
    ----------
    func : Optional[Callable], optional
        The trajectory function to decorate. If not provided,
        the decorator can be used without arguments.
    ramp_to_index : int, optional
        The index in the trajectory where the slew ramp should be applied,
        by default 5. This is typically the index of the first readout sample.
    resolution : float or NDArray, optional
        The resolution of the trajectory, by default DEFAULT_RESOLUTION.
        This can be a single float or an array-like of shape (3,).
    raster_time : float, optional
        The time interval between samples in the trajectory, by default
        DEFAULT_RASTER_TIME.
    gamma : float, optional
        The gyromagnetic ratio in Hz/T, by default Gammas.Hydrogen.
    smax : float, optional
        The maximum slew rate in T/m/s, by default DEFAULT_SMAX.
    slew_ramp_disable : bool, optional
        If True, disables the slew ramp and returns the trajectory as is,
        by default False. This is useful for in-out trajectories where
        the slew ramp is not needed.

    Returns
    -------
    Callable
        A decorator that modifies the trajectory function to include
        slew rate ramps.

    Notes
    -----
    - The decorator modifies the trajectory function to ensure that the
        gradients at the specified `ramp_to_index` are adjusted to comply with
        the maximum slew rate and gradient amplitude constraints.
    - If `slew_ramp_disable` is set to True, the trajectory function will
        return the trajectory as is, without applying any slew ramps.
    - The decorator can be used with or without providing a function.
    - If used without a function, it returns a decorator that can be applied later.
    - The decorated function should accept parameters like `smax`, `resolution`,
        `raster_time`, `gamma`, and `ramp_to_index` to control the behavior of the
        slew ramping.
    """

    def decorator(trajectory_func):
        sig = inspect.signature(trajectory_func)

        @wraps(trajectory_func)
        def wrapped(*args, **kwargs) -> NDArray:
            # This allows users to also call the trajectory function
            # directly giving these args.
            _acq = kwargs.pop("acq", acq)
            _ramp_to_index = kwargs.pop("ramp_to_index", ramp_to_index)
            _slew_ramp_disable = kwargs.pop("slew_ramp_disable", slew_ramp_disable)
            # Bind all args (positional and keyword)
            bound = sig.bind(*args, **kwargs)
            bound.apply_defaults()
            in_out = bound.arguments.get("in_out", False)
            if in_out or _slew_ramp_disable:
                traj = trajectory_func(*args, **kwargs)
                # Send the trajectory as is for in-out trajectories
                return traj
            return _add_slew_ramp_to_traj_func(
                trajectory_func,
                bound.arguments,
                ramp_to_index=_ramp_to_index,
                acq=_acq,
            )

        return wrapped

    if func is not None and callable(func):
        return decorator(func)

    return decorator
=======
def get_grappa_caipi_positions(
    img_size: tuple[int, int],
    grappa_factors: tuple[int, int],
    caipi_delta: int = 0,
    acs_region: tuple[int, int] | None = None,
) -> NDArray | tuple[NDArray, NDArray]:
    """
    Generate a Cartesian k-space sampling mask for GRAPPA with optional CAIPI shifts.

    This function computes the k-space sampling positions for a GRAPPA (GeneRalized
    Autocalibrating Partial Parallel Acquisition) pattern, optionally incorporating
    CAIPI (Controlled Aliasing in Parallel Imaging) shifts. The sampling points are
    distributed over a Cartesian grid based on the specified GRAPPA acceleration
    factors and image size.

    Parameters
    ----------
    img_size : array_like of int, shape (2,)
        The size of the k-space grid (number of samples) along each dimension,
        typically corresponding to the phase-encoding and frequency-encoding
        directions.

    grappa_factors : array_like of int, shape (2,)
        The GRAPPA acceleration factors along each axis. For example, a factor
        of ``[2, 1]`` means every second line is sampled along the first axis,
        while every line is sampled along the second axis.

    caipi_delta : float, optional
        The CAIPI phase shift (in units of k-space fraction) to apply along the
        second dimension. A nonzero value introduces controlled aliasing between
        slices or coil elements. Default is ``0`` (no shift).

    acs_region : array_like of int, shape (2,)
        The size of the Auto-Calibration Signal (ACS) region along each dimension.
        This region is fully sampled to allow for accurate GRAPPA kernel estimation.

    Returns
    -------
    positions : ndarray of shape (N, 2)
        The Cartesian coordinates of the sampled k-space points in 2D plane.
    acs_positions : ndarray of shape (M, 2)
        The Cartesian coordinates of the ACS region k-space points in 2D plane.

    Notes
    -----
    - This function merely gives the mask positions, not the entire trajectory.
    """
    Nc_per_axis = np.array(img_size) // np.array(grappa_factors)
    positions = (
        np.asarray(
            np.meshgrid(
                *[
                    np.linspace(-KMAX, KMAX, num, endpoint=num % 2)
                    for num in Nc_per_axis
                ],
                indexing="ij",
            )
        )
        .T.astype(np.float32)
        .reshape(-1, 2)
    )
    if caipi_delta > 0:
        positions[::2, 1] += caipi_delta / img_size[1]
    if acs_region is not None:
        acs_max_loc = np.array(acs_region) / np.array(img_size) * KMAX
        acs_positions = (
            np.asarray(
                np.meshgrid(
                    *[
                        np.linspace(-max_loc, max_loc, num, endpoint=num % 2)
                        for num, max_loc in zip(acs_region, acs_max_loc)
                    ],
                    indexing="ij",
                )
            )
            .T.astype(np.float32)
            .reshape(-1, 2)
        )
        return positions, acs_positions
    return positions


def get_packing_spacing_positions(
    Nc: int,
    packing: str = "triangular",
    shape: str | float = "square",
    spacing: tuple[int, int] = (1, 1),
):
    """
    Generate a k-space positions for a fixed spacing and packing.

    Parameters
    ----------
    Nc : int
        Number of positions
    packing : str, optional
        Packing method used to position the helices:
        "triangular"/"hexagonal", "square", "circular"
        or "random"/"uniform", by default "triangular".
    shape : str | float, optional
        Shape over the 2D :math:`k_x-k_y` plane to pack with shots,
        either defined as `str` ("circle", "square", "diamond")
        or as `float` through p-norms following the conventions
        of the `ord` parameter from `numpy.linalg.norm`,
        by default "circle".
    spacing : tuple[int, int]
        Spacing between helices over the 2D :math:`k_x-k_y` plane
        normalized similarly to `width` to correspond to
        helix diameters, by default (1, 1).

    Returns
    -------
    positions : ndarray of shape (N, 2)
        The Non-Cartesian coordinates of the sampled k-space points in 2D plane.
    """
    # Choose the helix positions according to packing
    packing_enum = Packings[packing]
    side = 2 * int(np.ceil(np.sqrt(Nc))) * np.max(spacing)
    if packing_enum == Packings.RANDOM:
        positions = 2 * side * (np.random.random((side * side, 2)) - 0.5)
    elif packing_enum == Packings.CIRCLE:
        positions = [[0, 0]]
        counter = 0
        while len(positions) < side**2:
            counter += 1
            perimeter = 2 * np.pi * counter
            nb_shots = int(np.trunc(perimeter))
            # Add the full circle
            radius = 2 * counter
            angles = 2 * np.pi * np.arange(nb_shots) / nb_shots
            circle = radius * np.exp(1j * angles)
            positions = np.concatenate(
                [positions, np.array([circle.real, circle.imag]).T], axis=0
            )
    elif packing_enum in [Packings.SQUARE, Packings.TRIANGLE, Packings.HEXAGONAL]:
        # Square packing or initialize hexagonal/triangular packing
        px, py = np.meshgrid(
            np.arange(-side + 1, side, 2), np.arange(-side + 1, side, 2)
        )
        positions = np.stack([px.flatten(), py.flatten()], axis=-1).astype(float)
    if packing_enum in [Packings.HEXAGON, Packings.TRIANGLE]:
        # Hexagonal/triangular packing based on square packing
        positions[::2, 1] += 1 / 2
        positions[1::2, 1] -= 1 / 2
        ratio = nl.norm(np.diff(positions[:2], axis=-1))
        positions[:, 0] /= ratio / 2
    if packing_enum == Packings.FIBONACCI:
        # Estimate helix width based on the k-space 2D surface
        # and an optimal circle packing
        positions = np.sqrt(
            Nc * 2 / CIRCLE_PACKING_DENSITY
        ) * generate_fibonacci_circle(Nc * 2)
    # Remove points by distance to fit both shape and Nc
    main_order = initialize_shape_norm(shape)
    tie_order = 2 if (main_order != 2) else np.inf  # breaking ties
    positions = np.array(positions) * np.array(spacing)
    positions = sorted(positions, key=partial(nl.norm, ord=tie_order))
    positions = sorted(positions, key=partial(nl.norm, ord=main_order))
    positions = positions[:Nc]
    return positions
>>>>>>> 5f6070c9
<|MERGE_RESOLUTION|>--- conflicted
+++ resolved
@@ -1123,7 +1123,6 @@
     return new_trajectory.reshape(-1, Ns, 3)
 
 
-<<<<<<< HEAD
 def _add_slew_ramp_to_traj_func(
     func: Callable,
     func_kwargs: dict,
@@ -1259,7 +1258,8 @@
         return decorator(func)
 
     return decorator
-=======
+
+  
 def get_grappa_caipi_positions(
     img_size: tuple[int, int],
     grappa_factors: tuple[int, int],
@@ -1419,5 +1419,4 @@
     positions = sorted(positions, key=partial(nl.norm, ord=tie_order))
     positions = sorted(positions, key=partial(nl.norm, ord=main_order))
     positions = positions[:Nc]
-    return positions
->>>>>>> 5f6070c9
+    return positions