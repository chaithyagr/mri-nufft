"""Functions to manipulate/modify trajectories."""

from typing import Any, Callable, Literal, Optional

import numpy as np
from numpy.typing import NDArray
from scipy.interpolate import CubicSpline, interp1d
from scipy.stats import norm
<<<<<<< HEAD
import inspect
from functools import wraps
=======
from scipy.optimize import minimize_scalar
from joblib import Parallel, delayed
>>>>>>> 12ce0167

from .maths import Rv, Rx, Ry, Rz
from .utils import (
    KMAX,
    VDSorder,
    VDSpdf,
    initialize_tilt,
    DEFAULT_RESOLUTION,
    DEFAULT_GMAX,
    DEFAULT_RASTER_TIME,
    DEFAULT_SMAX,
    unnormalize_trajectory,
    convert_gradients_to_trajectory,
    convert_trajectory_to_gradients,
    Gammas,
)

################
# DIRECT TOOLS #
################


def stack(
    trajectory: NDArray,
    nb_stacks: int,
    z_tilt: str | float | None = None,
    *,
    hard_bounded: bool = True,
) -> NDArray:
    """Stack 2D or 3D trajectories over the :math:`k_z`-axis.

    Parameters
    ----------
    trajectory : NDArray
        Trajectory in 2D or 3D to stack.
    nb_stacks : int
        Number of stacks repeating the provided trajectory.
    z_tilt : str | float, optional
        Tilt of the stacks, by default `None`.
    hard_bounded : bool, optional
        Whether the stacks should be strictly within the limits of the k-space.

    Returns
    -------
    NDArray
        Stacked trajectory.
    """
    # Check dimensionality and initialize output
    Nc, Ns = trajectory.shape[:2]
    if trajectory.shape[-1] == 2:
        trajectory = np.concatenate([trajectory, np.zeros((Nc, Ns, 1))], axis=-1)
    trajectory = trajectory.reshape((Nc * Ns, 3))
    new_trajectory = np.zeros((nb_stacks, Nc * Ns, 3))

    # Initialize z-axis with boundaries, and z-rotation
    ub, lb = KMAX / nb_stacks, -KMAX / nb_stacks
    if hard_bounded:
        ub = max(np.max(trajectory[..., 2]), ub)
        lb = min(np.min(trajectory[..., 2]), lb)
    z_axis = np.linspace(-KMAX - lb, KMAX - ub, nb_stacks)
    z_rotation = Rz(initialize_tilt(z_tilt, nb_stacks)).T

    # Start stacking the trajectories
    new_trajectory[0] = trajectory
    new_trajectory[0, :, 2] += z_axis[0]
    for i in range(1, nb_stacks):
        new_trajectory[i] = new_trajectory[i - 1] @ z_rotation
        new_trajectory[i, :, 2] = z_axis[i] + trajectory[..., 2]

    return new_trajectory.reshape(nb_stacks * Nc, Ns, 3)


def rotate(
    trajectory: NDArray,
    nb_rotations: int,
    x_tilt: str | float | None = None,
    y_tilt: str | float | None = None,
    z_tilt: str | float | None = None,
) -> NDArray:
    """Rotate 2D or 3D trajectories over the different axes.

    Parameters
    ----------
    trajectory : NDArray
        Trajectory in 2D or 3D to rotate.
    nb_rotations : int
        Number of rotations repeating the provided trajectory.
    x_tilt : str | float, optional
        Tilt of the trajectory over the :math:`k_x`-axis, by default `None`.
    y_tilt : str | float, optional
        Tilt of the trajectory over the :math:`k_y`-axis, by default `None`.
    z_tilt : str | float, optional
        Tilt of the trajectory over the :math:`k_z`-axis, by default `None`.

    Returns
    -------
    NDArray
        Rotated trajectory.
    """
    # Check dimensionality and initialize output
    Nc, Ns = trajectory.shape[:2]
    if trajectory.shape[-1] == 2:
        trajectory = np.concatenate([trajectory, np.zeros((Nc, Ns, 1))], axis=-1)
    trajectory = trajectory.reshape((Nc * Ns, 3))
    new_trajectory = np.zeros((nb_rotations, Nc * Ns, 3))

    # Start rotating the planes
    x_angle = initialize_tilt(x_tilt, nb_rotations)
    y_angle = initialize_tilt(y_tilt, nb_rotations)
    z_angle = initialize_tilt(z_tilt, nb_rotations)
    new_trajectory[0] = trajectory
    for i in range(1, nb_rotations):
        rotation = (Rx(i * x_angle) @ Ry(i * y_angle) @ Rz(i * z_angle)).T
        new_trajectory[i] = new_trajectory[0] @ rotation

    return new_trajectory.reshape(nb_rotations * Nc, Ns, 3)


def precess(
    trajectory: NDArray,
    nb_rotations: int,
    tilt: str | float = "golden",
    half_sphere: bool = False,
    partition: Literal["axial", "polar"] = "axial",
    axis: int | NDArray | None = None,
) -> NDArray:
    """Rotate trajectories as a precession around the :math:`k_z`-axis.

    Parameters
    ----------
    trajectory : NDArray
        Trajectory in 2D or 3D to rotate.
    nb_rotations : int
        Number of rotations repeating the provided trajectory while precessing.
    tilt : str | float, optional
        Angle tilt between consecutive rotations around the :math:`k_z`-axis,
        by default "golden".
    half_sphere : bool, optional
        Whether the precession should be limited to the upper half
        of the k-space sphere.
        It is typically used for in-out trajectories or planes.
    partition : Literal["axial", "polar"], optional
        Partition type between an "axial" or "polar" split of the
        :math:`k_z`-axis, designating whether the axis should be fragmented
        by radius or angle respectively, by default "axial".
    axis : int, NDArray, optional
        Axis selected for alignment reference when rotating the trajectory
        around the :math:`k_z`-axis, generally corresponding to the shot
        direction for single shot ``trajectory`` inputs. It can either
        be an integer for one of the three k-space axes, or directly a 3D
        array. The default behavior when `None` is to select the last
        coordinate of the first shot as the axis, by default `None`.

    Returns
    -------
    NDArray
        Precessed trajectory.
    """
    # Check for partition option error
    if partition not in ["polar", "axial"]:
        raise NotImplementedError(f"Unknown partition type: {partition}")

    # Check dimensionality and initialize output
    Nc, Ns = trajectory.shape[:2]
    if trajectory.shape[-1] == 2:
        trajectory = np.concatenate([trajectory, np.zeros((Nc, Ns, 1))], axis=-1)
    trajectory = trajectory.reshape((Nc * Ns, 3))
    new_trajectory = np.zeros((nb_rotations, Nc * Ns, 3))

    # Determine direction vectors on a sphere
    vectors = np.zeros((nb_rotations, 3))
    phi = initialize_tilt(tilt, nb_rotations) * np.arange(nb_rotations)
    vectors[:, 2] = np.linspace(-1 + half_sphere, 1, nb_rotations)
    if partition == "polar":
        vectors[:, 2] = np.sin(np.pi / 2 * vectors[:, 2])
    radius = np.sqrt(1 - vectors[:, 2] ** 2)
    vectors[:, 0] = np.cos(phi) * radius
    vectors[:, 1] = np.sin(phi) * radius

    # Select rotation axis when axis is not already a vector
    if axis is None:
        axis_vector = np.copy(trajectory[Ns - 1])
        axis_vector /= np.linalg.norm(axis_vector)
    elif isinstance(axis, int):
        axis_vector = np.zeros(3)
        axis_vector[axis] = 1
    else:
        axis_vector = axis

    # Rotate initial trajectory
    for i in np.arange(nb_rotations):
        rotation = Rv(axis_vector, vectors[i], normalize=False).T
        new_trajectory[i] = trajectory @ rotation

    return new_trajectory.reshape((nb_rotations * Nc, Ns, 3))


def conify(
    trajectory: NDArray,
    nb_cones: int,
    z_tilt: str | float | None = None,
    in_out: bool = False,
    max_angle: float = np.pi / 2,
    borderless: bool = True,
) -> NDArray:
    """Distort 2D or 3D trajectories into cones along the :math:`k_z`-axis.

    Parameters
    ----------
    trajectory : NDArray
        Trajectory to conify.
    nb_cones : int
        Number of cones repeating the provided trajectory.
    z_tilt : str | float, optional
        Tilt of the trajectory over the :math:`k_z`-axis, by default `None`.
    in_out : bool, optional
        Whether to account for the in-out nature of some trajectories
        to avoid hard angles around the center, by default False.
    max_angle : float, optional
        Maximum angle of the cones, by default pi / 2.
    borderless : bool, optional
        Whether the cones should reach `max_angle` or not,
        and avoid 1D cones if equal to pi / 2, by default True.

    Returns
    -------
    NDArray
        Conified trajectory.
    """
    # Check dimensionality and initialize output
    Nc, Ns = trajectory.shape[:2]
    if trajectory.shape[-1] == 2:
        trajectory = np.concatenate([trajectory, np.zeros((Nc, Ns, 1))], axis=-1)
    trajectory = trajectory.reshape((Nc * Ns, 3))
    new_trajectory = np.zeros((nb_cones, Nc * Ns, 3))

    # Initialize angles
    z_angle = initialize_tilt(z_tilt, nb_cones)
    alphas = np.linspace(-max_angle, +max_angle, nb_cones + 2 * borderless)
    if borderless:
        alphas = alphas[1:-1]  # Remove partition borders

    # Start processing the trajectory
    new_trajectory[:] = trajectory
    for i, alpha in enumerate(alphas):
        # Apply tilt
        rotation = Rz(np.abs(i - nb_cones // 2) * z_angle).T  # Symmetrical for in-out
        new_trajectory[i] = new_trajectory[i] @ rotation

        # Convert to spherical coordinates
        norms = np.linalg.norm(new_trajectory[i], axis=-1)
        polar_angles = np.arccos(
            new_trajectory[i, ..., 2] / np.where(norms == 0, 1, norms)
        )

        # Conify by changing polar angle
        new_trajectory[i, :, 0] = (
            new_trajectory[i, :, 0]
            / np.sin(polar_angles)
            * np.sin(polar_angles + alpha)
        )
        new_trajectory[i, :, 1] = (
            new_trajectory[i, :, 1]
            / np.sin(polar_angles)
            * np.sin(polar_angles + alpha)
        )
        new_trajectory[i, :, 2] = norms * np.cos(polar_angles + alpha)
    new_trajectory = new_trajectory.reshape(nb_cones * Nc, Ns, 3)

    # Handle in-out trajectories to avoid hard transition at the center
    if in_out:
        new_trajectory[:, Ns // 2 :, 2] = -new_trajectory[:, Ns // 2 :, 2]

    return new_trajectory


def epify(
    trajectory: NDArray,
    Ns_transitions: int,
    nb_trains: int,
    *,
    reverse_odd_shots: bool = False,
) -> NDArray:
    """Create multi-readout shots from trajectory composed of single-readouts.

    Assemble multiple single-readout shots together by adding transition
    steps in the trajectory to create EPI-like multi-readout shots.

    Parameters
    ----------
    trajectory : NDArray
        Trajectory to change by prolonging and merging the shots.
    Ns_transitions : int
        Number of samples/steps between the merged readouts.
    nb_trains : int
        Number of resulting multi-readout shots, or trains.
    reverse_odd_shots : bool, optional
        Whether to reverse every odd shots such that, as in most
        trajectories, even shots end up closer to the start of odd
        shots.

    Returns
    -------
    NDArray
        Trajectory with fewer but longer multi-readout shots.
    """
    Nc, Ns, Nd = trajectory.shape
    if Nc % nb_trains != 0:
        raise ValueError(
            "`nb_trains` should divide the number of shots in `trajectory`."
        )
    nb_shot_per_train = Nc // nb_trains

    # Reverse odd shots to facilitate concatenation if requested
    trajectory = np.copy(trajectory)
    trajectory = trajectory.reshape((nb_trains, -1, Ns, Nd))
    if reverse_odd_shots:
        trajectory[:, 1::2] = trajectory[:, 1::2, ::-1]

    # Assemble shots together per concatenation
    assembled_trajectory = []
    source_sample_ids = np.concatenate(
        [np.arange(Ns) + i * (Ns_transitions + Ns) for i in range(nb_shot_per_train)]
    )
    target_sample_ids = np.arange(
        nb_shot_per_train * Ns + (nb_shot_per_train - 1) * Ns_transitions
    )

    for i_c in range(nb_trains):
        spline = CubicSpline(source_sample_ids, np.concatenate(trajectory[i_c], axis=0))
        assembled_trajectory.append(spline(target_sample_ids))
    return np.array(assembled_trajectory)


def unepify(trajectory: NDArray, Ns_readouts: int, Ns_transitions: int) -> NDArray:
    """Recover single-readout shots from multi-readout trajectory.

    Reformat an EPI-like trajectory with multiple readouts and transitions
    to more single-readout shots by discarding the transition parts.

    Note that it can also be applied to any array of shape
    (Nc, Ns_readouts + Ns_transitions, ...) such as acquired samples
    for example.

    Parameters
    ----------
    trajectory : NDArray
        Trajectory to reduce by discarding transitions between readouts.
    Ns_readouts : int
        Number of samples within a single readout.
    Ns_transitions : int
        Number of samples/steps between the readouts.

    Returns
    -------
    NDArray
        Trajectory with more but shorter single shots.
    """
    Nc, Ns, Nd = trajectory.shape
    if Ns % (Ns_readouts + Ns_transitions) != Ns_readouts:
        raise ValueError(
            "`trajectory` shape does not match `Ns_readouts` or `Ns_transitions`."
        )

    readout_mask = np.zeros(Ns).astype(bool)
    for i in range(1, Ns // (Ns_readouts + Ns_transitions) + 2):
        readout_mask[
            (i - 1) * Ns_readouts
            + (i - 1) * Ns_transitions : i * Ns_readouts
            + (i - 1) * Ns_transitions
        ] = True
    trajectory = trajectory[:, readout_mask, :]
    trajectory = trajectory.reshape((-1, Ns_readouts, Nd))
    return trajectory


<<<<<<< HEAD
def _set_defaults_gradient_calc(
    ke: NDArray,
    ks: NDArray | None = None,
    gs: NDArray | None = None,
    ge: NDArray | None = None,
):
    ke = np.atleast_2d(ke)
    if ks is None:
        ks = np.zeros_like(ke)
    if gs is None:
        gs = np.zeros_like(ke)
    if ge is None:
        ge = np.zeros_like(ke)
    ks = np.atleast_2d(ks)
    gs = np.atleast_2d(gs)
    ge = np.atleast_2d(ge)

    assert (
        ks.shape == ke.shape == gs.shape == ge.shape
    ), "All input arrays must have shape (nb_shots, nb_dimension)"
    return ke, ks, gs, ge


def get_gradient_times_to_travel(
    ke: NDArray,
    ks: NDArray | None = None,
    gs: NDArray | None = None,
    ge: NDArray | None = None,
=======
def _calculate_area(gs, ge, gi, n_down, n_up, n_pl):
    """Calculate the area traversed by the trapezoidal gradient waveform."""
    return 0.5 * (gs + gi) * (n_down + 1) + 0.5 * (ge + gi) * (n_up - 1) + n_pl * gi


def _calculate_plateau(gs, ge, gi, n_down, n_up, area_needed, ceil=False, buffer=0):
    """Calculate the plateau length of the trapezoidal gradient waveform."""
    n_pl = (
        0.5
        * (2 * area_needed - gs * (n_down + 1) - ge * (n_up - 1) + gi * (n_down + n_up))
        / (gi + np.finfo(gi.dtype).eps)
    )
    if ceil:
        n_pl = np.ceil(n_pl).astype(int)
    return n_pl + buffer


def _calculate_ramps(gs, ge, gi, smax, raster_time, ceil=False, buffer=0):
    """Calculate the number of time steps for the ramp down and up."""
    n_ramp_down = np.abs(gi - gs) / (smax * raster_time)
    n_ramp_up = np.abs(ge - gi) / (smax * raster_time)
    if ceil:
        n_ramp_down = np.ceil(n_ramp_down).astype(int)
        n_ramp_up = np.ceil(n_ramp_up).astype(int)
    return n_ramp_down + buffer, n_ramp_up + buffer


def _calculate_gi(gs, ge, n_down, n_up, n_pl, area_needed):
    """Calculate the gi value for the trapezoidal gradient waveform."""
    return (2 * area_needed - (n_down + 1) * gs - (n_up - 1) * ge) / (
        n_down + n_up + 2 * n_pl
    )


def get_gradient_times_to_travel(
    kspace_end_loc: Optional[NDArray] = None,
    kspace_start_loc: Optional[NDArray] = None,
    end_gradients: Optional[NDArray] = None,
    start_gradients: Optional[NDArray] = None,
>>>>>>> 12ce0167
    gamma: float = Gammas.Hydrogen,
    raster_time: float = DEFAULT_RASTER_TIME,
    gmax: float = DEFAULT_GMAX,
    smax: float = DEFAULT_SMAX,
    n_jobs: int = 1,
) -> tuple[NDArray, NDArray, NDArray, NDArray]:
    """Get gradient timing values for trapezoidal or triangular waveforms.

    Compute gradient timing values to take k-space trajectories
    from position ``ks`` with gradient ``gs`` to position ``ke`` with gradient
    ``ge``, while being hardware compliant.
    This function calculates the minimal number of time steps required for 
    the ramp down, ramp up, and plateau phases of the gradient waveform, 
    ensuring that the area traversed in k-space matches the desired 
    trajectory while adhering to the maximum gradient amplitude and 
    slew rate constraints.

    Parameters
    ----------
    kspace_end_loc : NDArray
        Ending k-space positions, shape (nb_shots, nb_dimension).
    kspace_start_loc : NDArray, default None when it is 0
        Starting k-space positions, shape (nb_shots, nb_dimension).
    end_gradients : NDArray, default None when it is 0
        Ending gradient values, shape (nb_shots, nb_dimension).
    start_gradients : NDArray, default None when it is 0
        Starting gradient values, shape (nb_shots, nb_dimension).
    gamma : float, optional
        Gyromagnetic ratio in Hz/T. Default is Gammas.Hydrogen.
    raster_time : float, optional
        Time interval between gradient samples (s). Default is DEFAULT_RASTER_TIME.
    gmax : float, optional
        Maximum gradient amplitude (T/m). Default is DEFAULT_GMAX.
    smax : float, optional
        Maximum slew rate ``T/m/s``. Default is DEFAULT_SMAX.
    n_jobs : int, optional
        Number of parallel jobs to run for optimization, by default 1.

    Returns
    -------
    n_ramp_down: The timing values for the ramp down phase.
    n_ramp_up: The timing values for the ramp up phase.
    n_plateau: The timing values for the plateau phase.
    n_direct: The timing values in case we can do direct gradients.
    gi: The intermediate gradient values for trapezoidal or triangular waveforms.
    """
<<<<<<< HEAD
    ke, ks, gs, ge = _set_defaults_gradient_calc(ke, ks, gs, ge)
    area_needed = (ke - ks) / gamma / raster_time

    # Number of steps for direct ramp.
    n_direct = np.ceil(2 * area_needed / (gs + ge + np.finfo(np.float32).eps)).astype(
        "int"
    )
    n_direct[n_direct > 0] -= 1
    # Minimum number of steps + 2  (as buffer)
    n_direct_min = np.ceil(abs(ge - gs) / smax / raster_time).astype(int) + 2
    direct_possible_mask = n_direct > n_direct_min

    area_direct = 0.5 * n_direct_min * (ge + gs)

    i = np.sign(area_direct - area_needed)

    n_ramp_down = np.ceil((gmax + i * gs) / smax / raster_time).astype(int)
    n_ramp_up = np.ceil((gmax + i * ge) / smax / raster_time).astype(int)

    area_lowest = n_ramp_down * 0.5 * (gs - i * gmax) + n_ramp_up * 0.5 * (
        ge - i * gmax
    )

    gi = np.zeros_like(n_ramp_down, dtype=np.float32)
    n_plateau = np.zeros_like(n_ramp_down)

    # Condition: ramp-only sufficient
    ramp_only_mask = np.abs(area_lowest) >= np.abs(area_needed)
    # Re-Calculate the n_ramp_up and n_ramp_down to make it time efficient.
    gi[ramp_only_mask] = (
        0.5
        * raster_time
        * smax
        * (2 * area_needed[ramp_only_mask] + ge[ramp_only_mask] - gs[ramp_only_mask])
        / (ge[ramp_only_mask] - gs[ramp_only_mask] + np.finfo(gi.dtype).eps)
    )
    n_ramp_down[ramp_only_mask] = np.min(
        [
            n_ramp_down[ramp_only_mask],
            np.ceil(
                np.abs(gi[ramp_only_mask] - gs[ramp_only_mask]) / (smax * raster_time)
            ).astype(int),
        ],
        axis=0,
    )
    n_ramp_up[ramp_only_mask] = np.min(
        [
            n_ramp_up[ramp_only_mask],
            np.ceil(
                np.abs(ge[ramp_only_mask] - gi[ramp_only_mask]) / (smax * raster_time)
            ).astype(int),
        ],
        axis=0,
    )
    # Re-Calculate the updated gi based on new ramp down and ramp up values
    gi[ramp_only_mask] = (
        2 * area_needed[ramp_only_mask]
        - (n_ramp_down[ramp_only_mask] + 1) * gs[ramp_only_mask]
        - (n_ramp_up[ramp_only_mask] - 1) * ge[ramp_only_mask]
    ) / (n_ramp_down[ramp_only_mask] + n_ramp_up[ramp_only_mask])

    # Else: need plateau
    plateau_mask = ~ramp_only_mask
    remaining_area = np.zeros_like(area_needed)
    remaining_area[plateau_mask] = area_needed[plateau_mask] - area_lowest[plateau_mask]
    n_plateau[plateau_mask] = np.ceil(
        np.abs(remaining_area[plateau_mask]) / gmax / raster_time
    ).astype(int)

    gi[plateau_mask] = (
        2 * area_needed[plateau_mask]
        - (n_ramp_down[plateau_mask] + 1) * gs[plateau_mask]
        - (n_ramp_up[plateau_mask] - 1) * ge[plateau_mask]
    ) / (
        n_ramp_down[plateau_mask]
        + n_ramp_up[plateau_mask]
        + 2 * n_plateau[plateau_mask]
    )
    # Update n_ramp when direct is possible. We still need gi to ensure we satisfy area constraints.
    n_ramps_total = n_ramp_down + n_ramp_up + n_plateau
    direct_is_faster_mask = n_direct < n_ramps_total
    direct_possible_mask = direct_possible_mask & direct_is_faster_mask
    n_direct = n_direct[direct_possible_mask]
    gi_view = gi[direct_possible_mask].copy()
    direct_ramp_down = n_direct // 2
    direct_ramp_up = n_direct - direct_ramp_down
    gi_view = (
        2 * area_needed[direct_possible_mask]
        - (direct_ramp_down + 1) * gs[direct_possible_mask]
        - (direct_ramp_up - 1) * ge[direct_possible_mask]
    ) / (direct_ramp_down + direct_ramp_up)
    gi[direct_possible_mask] = gi_view
    n_plateau[direct_possible_mask] = 0
    n_ramp_down[direct_possible_mask] = direct_ramp_down
    n_ramp_up[direct_possible_mask] = direct_ramp_up
    # Replace NaNs in any calculation above
    gi[np.isnan(gi)] = gs[np.isnan(gi)]
=======
    area_needed = (kspace_end_loc - kspace_start_loc) / gamma / raster_time

    def solve_gi_min_plateau(gs, ge, area):
        def _residual(gi):
            n_down, n_up = _calculate_ramps(gs, ge, gi, smax, raster_time)
            n_pl = _calculate_plateau(gs, ge, gi, n_down, n_up, area)
            if n_pl < 0:
                return np.abs(n_pl) * 10000  # Penalize negative plateau
            return n_pl * 100

        res = minimize_scalar(
            _residual,
            bounds=(-gmax, gmax),
            method="bounded",
        )
        if not res.success:
            raise RuntimeError(f"Minimization failed: {res.message}")
        return res.x

    gi = Parallel(n_jobs=n_jobs)(
        delayed(solve_gi_min_plateau)(
            start_gradients[i, j],
            end_gradients[i, j],
            area_needed[i, j],
        )
        for i in range(start_gradients.shape[0])
        for j in range(start_gradients.shape[1])
    )
    gi = np.reshape(gi, start_gradients.shape)
    n_ramp_down, n_ramp_up = _calculate_ramps(
        start_gradients,
        end_gradients,
        gi,
        smax,
        raster_time,
        ceil=True,
        buffer=1,
    )
    n_plateau = _calculate_plateau(
        start_gradients,
        end_gradients,
        gi,
        n_ramp_down,
        n_ramp_up,
        area_needed,
        ceil=True,
    )
>>>>>>> 12ce0167
    return n_ramp_down, n_ramp_up, n_plateau, gi


def get_gradient_amplitudes_to_travel_for_set_time(
<<<<<<< HEAD
    ke: NDArray,
    ks: NDArray | None = None,
    gs: NDArray | None = None,
    ge: NDArray | None = None,
    N: Optional[int] = None,
=======
    kspace_end_loc: NDArray,
    kspace_start_loc: Optional[NDArray] = None,
    end_gradients: Optional[NDArray] = None,
    start_gradients: Optional[NDArray] = None,
    nb_raster_points: Optional[int] = None,
>>>>>>> 12ce0167
    gamma: float = Gammas.Hydrogen,
    raster_time: float = DEFAULT_RASTER_TIME,
    gmax: float = DEFAULT_GMAX,
    smax: float = DEFAULT_SMAX,
    n_jobs: int = 1,
) -> NDArray:
    """Calculate timings for trapezoidal or triangular gradient waveforms.

    Compute the gradient waveforms required to traverse from a starting k-space
    position ``ks`` to an ending k-space position ``ke`` in a fixed number of time
    steps ``N``, subject to hardware constraints on maximum gradient amplitude
    ``gmax`` and slew rate ``smax``. The function supports both trapezoidal
    and triangular gradient shapes, automatically adjusting the waveform to
    meet the area constraint imposed by the desired k-space traversal
    and the specified timing and hardware limits.

    Parameters
    ----------
    kspace_end_loc : NDArray
        Ending k-space positions, shape (nb_shots, nb_dimension).
    kspace_start_loc : NDArray, default None when it is 0
        Starting k-space positions, shape (nb_shots, nb_dimension).
    end_gradients : NDArray, default None when it is 0
        Ending gradient values, shape (nb_shots, nb_dimension).
    start_gradients : NDArray, default None when it is 0
        Starting gradient values, shape (nb_shots, nb_dimension).
    nb_raster_points : int, default None
        Number of time steps (samples) for the gradient waveform.
        If None, timing is calculated based on the area needed and hardware limits.
    gamma : float, optional
        Gyromagnetic ratio in Hz/T. Default is Gammas.Hydrogen.
    raster_time : float, optional
        Time interval between gradient samples (s). Default is DEFAULT_RASTER_TIME.
    gmax : float, optional
        Maximum gradient amplitude (T/m). Default is DEFAULT_GMAX.
    smax : float, optional
        Maximum slew rate (T/m/s). Default is DEFAULT_SMAX.
    n_jobs : int, optional
        Number of parallel jobs to run for optimization, by default 1.

    Returns
    -------
    NDArray
        Gradient waveforms, shape (nb_shots, nb_samples_per_shot, nb_dimension)
        , where each entry contains the gradient value at each time step
         for each shot and dimension.

    Notes
    -----
    - The function automatically determines whether a trapezoidal or triangular waveform
      is needed based on the area constraint and hardware limits.
    - The returned gradients are suitable for use in MRI pulse sequence design,
      ensuring compliance with specified hardware constraints.
    """
<<<<<<< HEAD
    ke, ks, gs, ge = _set_defaults_gradient_calc(ke, ks, gs, ge)
    if N is None:
=======
    kspace_end_loc = np.atleast_2d(kspace_end_loc)
    if kspace_start_loc is None:
        kspace_start_loc = np.zeros_like(kspace_end_loc)
    if start_gradients is None:
        start_gradients = np.zeros_like(kspace_end_loc)
    if end_gradients is None:
        end_gradients = np.zeros_like(kspace_end_loc)
    kspace_start_loc = np.atleast_2d(kspace_start_loc)
    start_gradients = np.atleast_2d(start_gradients)
    end_gradients = np.atleast_2d(end_gradients)

    assert (
        kspace_start_loc.shape
        == kspace_end_loc.shape
        == start_gradients.shape
        == end_gradients.shape
    ), "All input arrays must have shape (nb_shots, nb_dimension)"
    if nb_raster_points is None:
>>>>>>> 12ce0167
        # Calculate the number of time steps based on the area needed
        n_ramp_down, n_ramp_up, n_plateau, gi = get_gradient_times_to_travel(
            kspace_end_loc=kspace_end_loc,
            kspace_start_loc=kspace_start_loc,
            end_gradients=end_gradients,
            start_gradients=start_gradients,
            gamma=gamma,
            raster_time=raster_time,
            gmax=gmax,
            smax=smax,
        )
        # Extra 2 buffer samples
<<<<<<< HEAD
        N = np.max(n_ramp_down + n_ramp_up + n_plateau) + 2

    area_needed = (ke - ks) / gamma / raster_time
    # Intermediate gradient values. This is value of plateau or triangle gradients
    gi = np.zeros_like(ks, dtype=np.float32)

    # Assume direct solution first
    n_ramp_up = np.ones(gs.shape, dtype=int) * N // 2
    n_ramp_down = N - n_ramp_up
    gi = (2 * area_needed - (n_ramp_down + 1) * gs - (n_ramp_up - 1) * ge) / (
        n_ramp_down + n_ramp_up
    )
    max_slew_needed = raster_time * np.max(
        [abs(gi - gs) / n_ramp_down, abs(ge - gi) / n_ramp_up], axis=0
    )
    # FIXME: Becareful of rotating FOV boxes.
    gmax_not_met = np.abs(gi) > gmax
    smax_not_met = max_slew_needed > smax
    direct_not_possible = gmax_not_met | smax_not_met

    # Get the area for direct and estimate n_ramps
    area_direct = 0.5 * N * (ge + gs)
    i = np.sign(area_direct - area_needed)

    n_ramp_down[direct_not_possible] = np.ceil(
        (gmax + i[direct_not_possible] * gs[direct_not_possible]) / smax / raster_time
    ).astype(int)
    n_ramp_up[direct_not_possible] = np.ceil(
        (gmax + i[direct_not_possible] * ge[direct_not_possible]) / smax / raster_time
    ).astype(int)
    n_plateau = np.zeros_like(n_ramp_down)
    n_plateau[direct_not_possible] = (
        N - n_ramp_up[direct_not_possible] - n_ramp_down[direct_not_possible]
    )

    # Get intermediate gradients for triangle waveform, when n_plateau<0
    no_trapazoid = (n_plateau <= 0) & direct_not_possible
    n_plateau[no_trapazoid] = 0

    # Initial approximate calculation of gi
    gi[no_trapazoid] = (
        2 * area_needed[no_trapazoid]
        - N * ge[no_trapazoid] * smax
        - ge[no_trapazoid] * gs[no_trapazoid]
        + ge[no_trapazoid] * smax
        - gs[no_trapazoid] * smax
        + gs[no_trapazoid] * gs[no_trapazoid]
    ) / (N * smax - ge[no_trapazoid] + gs[no_trapazoid])
    n_ramp_down[no_trapazoid] = np.ceil(
        np.abs(gi[no_trapazoid] - gs[no_trapazoid]) / smax
    )
    n_ramp_up[no_trapazoid] = N - n_ramp_down[no_trapazoid]
=======
        nb_raster_points = np.max(n_ramp_down + n_ramp_up + n_plateau) + 2

    area_needed = (kspace_end_loc - kspace_start_loc) / gamma / raster_time

    def solve_gi_fixed_N(gs, ge, area):
        def _residual(gi):
            n_down, n_up = _calculate_ramps(gs, ge, gi, smax, raster_time, buffer=1)
            n_pl = nb_raster_points - n_down - n_up
            if n_pl < 0:
                return np.abs(n_pl)  # Penalize this
            area_expr = _calculate_area(gs, ge, gi, n_down, n_up, n_pl)
            return np.abs(area - area_expr)
>>>>>>> 12ce0167

        res = minimize_scalar(
            _residual, bounds=(-gmax, gmax), method="bounded", options={"xatol": 1e-10}
        )
        if not res.success:
            raise RuntimeError(f"Minimization failed: {res.message}")
        return res.x

    gi = Parallel(n_jobs=n_jobs)(
        delayed(solve_gi_fixed_N)(
            start_gradients[i, j],
            end_gradients[i, j],
            area_needed[i, j],
        )
        for i in range(start_gradients.shape[0])
        for j in range(start_gradients.shape[1])
    )
    gi = np.reshape(gi, start_gradients.shape)
    n_ramp_down, n_ramp_up = _calculate_ramps(
        start_gradients,
        end_gradients,
        gi,
        smax,
        raster_time,
        ceil=True,
    )
    n_plateau = nb_raster_points - n_ramp_down - n_ramp_up
    gi = _calculate_gi(
        start_gradients, end_gradients, n_ramp_down, n_ramp_up, n_plateau, area_needed
    )
    nb_shots, nb_dimension = kspace_end_loc.shape
    G = np.zeros((nb_shots, nb_raster_points, nb_dimension), dtype=np.float32)
    for i in range(nb_shots):
        for d in range(nb_dimension):
            start = 0
            G[i, : n_ramp_down[i, d], d] = np.linspace(
                start_gradients[i, d], gi[i, d], n_ramp_down[i, d], endpoint=False
            )
            start += n_ramp_down[i, d]
            if n_plateau[i, d] > 0:
                G[i, start : start + n_plateau[i, d], d] = gi[i, d]
                start += n_plateau[i, d]
            G[i, start : start + n_ramp_up[i, d], d] = np.linspace(
                gi[i, d], end_gradients[i, d], n_ramp_up[i, d], endpoint=False
            )
    return G


def prewind(trajectory: NDArray, Ns_transitions: int) -> NDArray:
    """Add pre-winding/positioning to the trajectory.

    The trajectory is extended to start before the readout
    from the k-space center with null gradients and reach
    each shot position with the required gradient strength.

    Parameters
    ----------
    trajectory : NDArray
        Trajectory to extend with rewind gradients.
    Ns_transitions : int
        Number of pre-winding/positioning steps used to leave the
        k-space center and prepare for each shot to start.

    Returns
    -------
    NDArray
        Extended trajectory with pre-winding/positioning.
    """
    Nc, Ns, Nd = trajectory.shape
    if Ns_transitions < 3:
        raise ValueError("`Ns_transitions` should be at least 2.")

    # Assemble shots together per concatenation
    assembled_trajectory = []
    source_sample_ids = np.concatenate([[0, 1], Ns_transitions + np.arange(Ns)])
    target_sample_ids = np.arange(Ns_transitions + Ns)

    for i_c in range(Nc):
        spline = CubicSpline(
            source_sample_ids,
            np.concatenate([np.zeros((2, Nd)), trajectory[i_c]], axis=0),
        )
        assembled_trajectory.append(spline(target_sample_ids))
    return np.array(assembled_trajectory)


def rewind(trajectory: NDArray, Ns_transitions: int) -> NDArray:
    """Add rewinding to the trajectory.

    The trajectory is extended to come back to the k-space center
    after the readouts with null gradients.

    Parameters
    ----------
    trajectory : NDArray
        Trajectory to extend with rewind gradients.
    Ns_transitions : int
        Number of rewinding steps used to come back to the k-space center.

    Returns
    -------
    NDArray
        Extended trajectory with rewinding.
    """
    Nc, Ns, Nd = trajectory.shape
    if Ns_transitions < 3:
        raise ValueError("`Ns_transitions` should be at least 2.")

    # Assemble shots together per concatenation
    assembled_trajectory = []
    source_sample_ids = np.concatenate(
        [np.arange(Ns), Ns + Ns_transitions - np.arange(3, 1, -1)]
    )
    target_sample_ids = np.arange(Ns_transitions + Ns)

    for i_c in range(Nc):
        spline = CubicSpline(
            source_sample_ids,
            np.concatenate([trajectory[i_c], np.zeros((2, Nd))], axis=0),
        )
        assembled_trajectory.append(spline(target_sample_ids))
    return np.array(assembled_trajectory)


def oversample(
    trajectory: NDArray,
    new_Ns: int,
    kind: Literal["linear", "quadratic", "cubic"] = "cubic",
) -> NDArray:
    """
    Resample a trajectory to increase the number of samples using interpolation.

    Parameters
    ----------
    trajectory : NDArray
        The original trajectory array, where interpolation
        is applied along the second axis.
    new_Ns : int
        The desired number of samples in the resampled trajectory.
    kind : Literal, optional
        The type of interpolation to use, such as 'linear',
        'quadratic', or 'cubic', by default "cubic".

    Returns
    -------
    NDArray
        The resampled trajectory array with ``new_Ns`` points along the second axis.

    Notes
    -----
    This function uses ``scipy.interpolate.interp1d`` to perform
    the interpolation along the second axis of the input `trajectory` array.

    Warnings
    --------
    Using 'quadratic' or 'cubic' interpolations is likely to generate
    samples located slightly beyond the original k-space limits by
    making smooth transitions.

    See Also
    --------
    scipy.interpolate.interp1d : The underlying interpolation function
        used for resampling.
    """
    f = interp1d(np.linspace(0, 1, trajectory.shape[1]), trajectory, axis=1, kind=kind)
    return f(np.linspace(0, 1, new_Ns))


####################
# FUNCTIONAL TOOLS #
####################


def stack_spherically(
    trajectory_func: Callable[..., NDArray],
    Nc: int,
    nb_stacks: int,
    z_tilt: str | float | None = None,
    hard_bounded: bool = True,
    **traj_kwargs: Any,  # noqa ANN401
) -> NDArray:
    """Stack 2D or 3D trajectories over the :math:`k_z`-axis to make a sphere.

    Parameters
    ----------
    trajectory_func : Callable[..., NDArray]
        Trajectory function that should return an array-like
        with the usual (Nc, Ns, Nd) size.
    Nc : int
        Number of shots to use for the whole spherically stacked trajectory.
    nb_stacks : int
        Number of stacks of trajectories.
    z_tilt : str | float, optional
        Tilt of the stacks, by default `None`.
    hard_bounded : bool, optional
        Whether the stacks should be strictly within the limits
        of the k-space, by default `True`.
    **traj_kwargs : Any
        Trajectory initialization parameters for the function
        provided with `trajectory_func`.

    Returns
    -------
    NDArray
        Stacked trajectory.
    """
    # Handle argument errors
    if Nc < nb_stacks:
        raise ValueError("Nc should be higher than nb_stacks.")

    # Initialize a plane to estimate potential thickness
    trajectory = trajectory_func(Nc=Nc // nb_stacks, **traj_kwargs)
    if trajectory.shape[-1] == 2:
        trajectory = np.concatenate(
            [trajectory, np.zeros((*(trajectory.shape[:2]), 1))], axis=-1
        )

    # Initialize z-axis with boundaries, and z-rotation
    ub, lb = KMAX / nb_stacks, -KMAX / nb_stacks
    if hard_bounded:
        ub = max(np.max(trajectory[..., 2]), ub)
        lb = min(np.min(trajectory[..., 2]), lb)
    z_axis = np.linspace(-KMAX - lb, KMAX - ub, nb_stacks)
    radii = np.cos(np.arcsin(z_axis / KMAX))

    # Attribute shots to stacks following density proportional to surface
    Nc_per_stack = np.ones(nb_stacks).astype(int)
    density = radii**2  # simplified version
    for _ in range(Nc - nb_stacks):
        idx = np.argmax(density / Nc_per_stack)
        Nc_per_stack[idx] += 1

    # Start stacking the trajectories
    new_trajectory = []
    for i in range(nb_stacks):
        # Initialize a single stack
        stack = trajectory_func(Nc=Nc_per_stack[i], **traj_kwargs)
        if stack.shape[-1] == 2:
            stack = np.concatenate([stack, np.zeros((*(stack.shape[:2]), 1))], axis=-1)
        stack[..., :2] = radii[i] * stack[..., :2]
        stack[..., 2] = z_axis[i] + stack[..., 2]

        # Apply z tilt
        rotation = Rz(i * initialize_tilt(z_tilt, nb_stacks)).T
        stack = stack @ rotation
        new_trajectory.append(stack)

    # Concatenate or handle varying Ns value
    Ns_values = np.array([stk.shape[1] for stk in new_trajectory])
    if (Ns_values == Ns_values[0]).all():
        output = np.concatenate(new_trajectory, axis=0)
        return output.reshape(Nc, Ns_values[0], 3)
    return np.concatenate([stk.reshape((-1, 3)) for stk in new_trajectory], axis=0)


def shellify(
    trajectory_func: Callable[..., NDArray],
    Nc: int,
    nb_shells: int,
    z_tilt: str | float = "golden",
    hemisphere_mode: Literal["symmetric", "reversed"] = "symmetric",
    **traj_kwargs: Any,  # noqa ANN401
) -> NDArray:
    """Stack 2D or 3D trajectories over the :math:`k_z`-axis to make a sphere.

    Parameters
    ----------
    trajectory_func : Callable[..., NDArray]
        Trajectory function that should return an array-like with the usual
        (Nc, Ns, Nd) size.
    Nc : int
        Number of shots to use for the whole spherically stacked trajectory.
    nb_shells : int
        Number of shells of distorted trajectories.
    z_tilt : str | float, optional
        Tilt of the shells, by default "golden".
    hemisphere_mode : Literal["symmetric", "reversed"], optional
        Define how the lower hemisphere should be oriented relatively to the
        upper one, with "symmetric" providing a :math:`k_x-k_y` planar symmetry
        by changing the polar angle, and with "reversed" promoting continuity
        (for example in spirals) by reversing the azimuth angle.
        The default is "symmetric".
    **traj_kwargs : Any
        Trajectory initialization parameters for the function
        provided with `trajectory_func`.

    Returns
    -------
    NDArray
        Concentric shell trajectory.
    """
    # Handle argument errors
    if hemisphere_mode not in ["symmetric", "reversed"]:
        raise ValueError(f"Unknown hemisphere_mode: `{hemisphere_mode}`.")
    if Nc < 2 * nb_shells:
        raise ValueError("Nc should be at least twice higher than nb_shells.")

    # Attribute shots to shells following a prescribed density
    Nc_per_shell = np.ones(nb_shells).astype(int)
    density = np.arange(1, nb_shells + 1) ** 2  # simplified version
    for _ in range((Nc - 2 * nb_shells) // 2):
        idx = np.argmax(density / Nc_per_shell)
        Nc_per_shell[idx] += 1

    # Create shells one by one
    radii = (0.5 + np.arange(nb_shells)) / nb_shells
    new_trajectory = []
    for i in range(nb_shells):
        # Initialize trajectory
        shell_upper = trajectory_func(Nc=Nc_per_shell[i], **traj_kwargs)
        if shell_upper.shape[-1] < 3:
            shell_upper = np.concatenate(
                [shell_upper, np.zeros((*(shell_upper.shape[:-1]), 1))], axis=-1
            )

        # Carve upper hemisphere from trajectory
        z_coords = KMAX**2 - shell_upper[..., 0] ** 2 - shell_upper[..., 1] ** 2
        z_signs = np.sign(z_coords)
        shell_upper[..., 2] += z_signs * np.sqrt(np.abs(z_coords))

        # Initialize lower hemisphere from upper
        shell_lower = np.copy(shell_upper)
        if hemisphere_mode in ["symmetric", "reversed"]:
            shell_lower[..., 2] = -shell_lower[..., :, 2]  # Invert polar angle
        if hemisphere_mode in ["reversed"]:
            shell_lower[..., 1] = -shell_lower[..., :, 1]  # Invert azimuthal angle

        # Apply shell tilt
        rotation = Rz(i * initialize_tilt(z_tilt, nb_shells)).T
        shell_upper = shell_upper @ rotation
        shell_lower = shell_lower @ rotation

        # Scale them and add them to the trajectory
        new_trajectory.append(radii[i] * shell_upper)
        new_trajectory.append(radii[i] * shell_lower)

    # Concatenate or handle varying Ns value
    Ns_values = np.array([hem.shape[1] for hem in new_trajectory])
    if (Ns_values == Ns_values[0]).all():
        output = np.concatenate(new_trajectory, axis=0)
        return output.reshape(Nc, Ns_values[0], 3)
    return np.concatenate([hem.reshape((-1, 3)) for hem in new_trajectory], axis=0)


#########
# UTILS #
#########


def duplicate_along_axes(
    trajectory: NDArray, axes: tuple[int, ...] = (0, 1, 2)
) -> NDArray:
    """
    Duplicate a trajectory along the specified axes.

    The provided trajectories are replicated with different orientation,
    with the :math:`k_x`-axis being considered as the default orientation
    of the base trajectory.

    Parameters
    ----------
    trajectory : NDArray
        Trajectory to duplicate.
    axes : tuple[int, ...], optional
        Axes along which to duplicate the trajectory, by default (0, 1, 2)

    Returns
    -------
    NDArray
        Duplicated trajectory along the specified axes.
    """
    # Copy input trajectory along other axes
    new_trajectory = []
    if 0 in axes:
        new_trajectory.append(trajectory)
    if 1 in axes:
        dp_trajectory = np.copy(trajectory)
        dp_trajectory[..., [1, 2]] = dp_trajectory[..., [2, 1]]
        new_trajectory.append(dp_trajectory)
    if 2 in axes:
        dp_trajectory = np.copy(trajectory)
        dp_trajectory[..., [2, 0]] = dp_trajectory[..., [0, 2]]
        new_trajectory.append(dp_trajectory)
    return np.concatenate(new_trajectory, axis=0)


def _radialize_center_out(trajectory: NDArray, nb_samples: int) -> NDArray:
    """Radialize a trajectory from the center to the outside.

    Parameters
    ----------
    trajectory : NDArray
        Trajectory to radialize.
    nb_samples : int
        Number of samples to radialize from the center.

    Returns
    -------
    NDArray
        Radialized trajectory.
    """
    Nc, Ns = trajectory.shape[:2]
    new_trajectory = np.copy(trajectory)
    for i in range(Nc):
        point = trajectory[i, nb_samples]
        new_trajectory[i, :nb_samples, 0] = np.linspace(0, point[0], nb_samples)
        new_trajectory[i, :nb_samples, 1] = np.linspace(0, point[1], nb_samples)
        new_trajectory[i, :nb_samples, 2] = np.linspace(0, point[2], nb_samples)
    return new_trajectory


def _radialize_in_out(trajectory: NDArray, nb_samples: int) -> NDArray:
    """Radialize a trajectory from the inside to the outside.

    Parameters
    ----------
    trajectory : NDArray
        Trajectory to radialize.
    nb_samples : int
        Number of samples to radialize from the inside out.

    Returns
    -------
    NDArray
        Radialized trajectory.
    """
    Nc, Ns = trajectory.shape[:2]
    new_trajectory = np.copy(trajectory)
    first, half, second = (Ns - nb_samples) // 2, Ns // 2, (Ns + nb_samples) // 2
    for i in range(Nc):
        p1 = trajectory[i, first]
        new_trajectory[i, first:half, 0] = np.linspace(0, p1[0], nb_samples // 2)
        new_trajectory[i, first:half, 1] = np.linspace(0, p1[1], nb_samples // 2)
        new_trajectory[i, first:half, 2] = np.linspace(0, p1[2], nb_samples // 2)
        p2 = trajectory[i, second]
        new_trajectory[i, half:second, 0] = np.linspace(0, p2[0], nb_samples // 2)
        new_trajectory[i, half:second, 1] = np.linspace(0, p2[1], nb_samples // 2)
        new_trajectory[i, half:second, 2] = np.linspace(0, p2[2], nb_samples // 2)
    return new_trajectory


def radialize_center(
    trajectory: NDArray, nb_samples: int, in_out: bool = False
) -> NDArray:
    """Radialize a trajectory.

    Parameters
    ----------
    trajectory : NDArray
        Trajectory to radialize.
    nb_samples : int
        Number of samples to keep.
    in_out : bool, optional
        Whether the radialization is from the inside to the outside, by default False

    Returns
    -------
    NDArray
        Radialized trajectory.
    """
    # Make nb_samples into straight lines around the center
    if in_out:
        return _radialize_in_out(trajectory, nb_samples)
    return _radialize_center_out(trajectory, nb_samples)


#################
# Randomization #
#################


def _flip2center(mask_cols: list[int], center_value: int) -> np.ndarray:
    """
    Reorder a list by starting by a center_position and alternating left/right.

    Parameters
    ----------
    mask_cols: list or np.array
        List of columns to reorder.
    center_pos: int
        Position of the center column.

    Returns
    -------
    np.array: reordered columns.
    """
    center_pos = np.argmin(np.abs(np.array(mask_cols) - center_value))
    mask_cols = list(mask_cols)
    left = mask_cols[center_pos::-1]
    right = mask_cols[center_pos + 1 :]
    new_cols = []
    while left or right:
        if left:
            new_cols.append(left.pop(0))
        if right:
            new_cols.append(right.pop(0))
    return np.array(new_cols)


def get_random_loc_1d(
    dim_size: int,
    center_prop: float | int,
    accel: float = 4,
    pdf: Literal["uniform", "gaussian", "equispaced"] | NDArray = "uniform",
    rng: int | np.random.Generator | None = None,
    order: Literal["center-out", "top-down", "random"] = "center-out",
) -> NDArray:
    """Get slice index at a random position.

    Parameters
    ----------
    dim_size: int
        Dimension size
    center_prop: float or int
        Proportion of center of kspace to continuouly sample
    accel: float
        Undersampling/Acceleration factor
    pdf: str, optional
        Probability density function for the remaining samples.
        "gaussian" (default) or "uniform" or np.array
    rng: int or np.random.Generator
        random state
    order: str
        Order of the lines, "center-out" (default), "random" or "top-down"

    Returns
    -------
    np.ndarray: array of size dim_size/accel.
    """
    order = VDSorder(order)
    pdf = VDSpdf(pdf) if isinstance(pdf, str) else pdf
    if accel == 0 or accel == 1:
        return np.arange(dim_size)  # type: ignore
    elif accel < 0:
        raise ValueError("acceleration factor should be positive.")
    elif isinstance(accel, float):
        raise ValueError("acceleration factor should be an integer.")

    indexes = list(range(dim_size))

    if not isinstance(center_prop, int):
        center_prop = int(center_prop * dim_size)

    center_start = (dim_size - center_prop) // 2
    center_stop = (dim_size + center_prop) // 2
    center_indexes = indexes[center_start:center_stop]
    borders = np.asarray([*indexes[:center_start], *indexes[center_stop:]])

    n_samples_borders = (dim_size - len(center_indexes)) // accel
    if n_samples_borders < 1:
        raise ValueError(
            "acceleration factor, center_prop and dimension not compatible."
            "Edges will not be sampled. "
        )
    rng = np.random.default_rng(rng)  # get RNG from a seed or existing rng.

    def _get_samples(p: np.typing.ArrayLike) -> list[int]:
        p = p / np.sum(p)  # automatic casting if needed
        return list(rng.choice(borders, size=n_samples_borders, replace=False, p=p))

    if isinstance(pdf, np.ndarray):
        if len(pdf) == dim_size:
            # extract the borders
            p = pdf[borders]
        elif len(pdf) == len(borders):
            p = pdf
        else:
            raise ValueError("Invalid size for probability.")
        sampled_in_border = _get_samples(p)

    elif pdf == VDSpdf.GAUSSIAN:
        p = norm.pdf(np.linspace(norm.ppf(0.001), norm.ppf(0.999), len(borders)))
        sampled_in_border = _get_samples(p)
    elif pdf == VDSpdf.UNIFORM:
        p = np.ones(len(borders))
        sampled_in_border = _get_samples(p)
    elif pdf == VDSpdf.EQUISPACED:
        sampled_in_border = list(borders[::accel])

    else:
        raise ValueError("Unsupported value for pdf use any of . ")
        # TODO: allow custom pdf as argument (vector or function.)

    line_locs = np.array(sorted(center_indexes + sampled_in_border))
    # apply order of lines
    if order == VDSorder.CENTER_OUT:
        line_locs = _flip2center(sorted(line_locs), dim_size // 2)
    elif order == VDSorder.RANDOM:
        line_locs = rng.permutation(line_locs)
    elif order == VDSorder.TOP_DOWN:
        line_locs = np.array(sorted(line_locs))
    else:
        raise ValueError(f"Unknown direction '{order}'.")
    return (line_locs / dim_size) * 2 * KMAX - KMAX  # rescale to [-0.5,0.5]


def stack_random(
    trajectory: NDArray,
    dim_size: int,
    center_prop: float | int = 0.0,
    accel: float | int = 4,
    pdf: Literal["uniform", "gaussian", "equispaced"] | NDArray = "uniform",
    rng: int | np.random.Generator | None = None,
    order: Literal["center-out", "top-down", "random"] = "center-out",
):
    """Stack a 2D trajectory with random location.

    Parameters
    ----------
    traj: np.ndarray
        Existing 2D trajectory.
    dim_size: int
        Size of the k_z dimension
    center_prop: int or float
        Number of line or proportion of slice to sample in the center of the k-space
    accel: int
        Undersampling/Acceleration factor
    pdf: str or np.array
        Probability density function for the remaining samples.
        "uniform" (default), "gaussian" or np.array
    rng: random state
    order: str
        Order of the lines, "center-out" (default), "random" or "top-down"

    Returns
    -------
    numpy.ndarray
        The 3D trajectory stacked along the :math:`k_z` axis.
    """
    line_locs = get_random_loc_1d(dim_size, center_prop, accel, pdf, rng, order)
    if len(trajectory.shape) == 2:
        Nc, Ns = 1, trajectory.shape[0]
    else:
        Nc, Ns = trajectory.shape[:2]

    new_trajectory = np.zeros((len(line_locs), Nc, Ns, 3))
    for i, loc in enumerate(line_locs):
        new_trajectory[i, :, :, :2] = trajectory[..., :2]
        if trajectory.shape[-1] == 3:
            new_trajectory[i, :, :, 2] = trajectory[..., 2] + loc
        else:
            new_trajectory[i, :, :, 2] = loc

    return new_trajectory.reshape(-1, Ns, 3)


def add_slew_ramp(
    func: Optional[Callable] = None,
    ramp_to_index: int = 5,
    resolution: float | NDArray = DEFAULT_RESOLUTION,
    raster_time: float = DEFAULT_RASTER_TIME,
    gamma: float = Gammas.Hydrogen,
    smax: float = DEFAULT_SMAX,
    slew_ramp_disable: bool = False,
) -> Callable:
    def decorator(trajectory_func):
        sig = inspect.signature(trajectory_func)

        @wraps(trajectory_func)
        def wrapped(*args, **kwargs) -> NDArray:
            # This allows users to also call the trajectory function
            # directly giving these args.
            _smax = kwargs.pop("smax", smax)
            _resolution = kwargs.pop("resolution", resolution)
            _raster_time = kwargs.pop("raster_time", raster_time)
            _gamma = kwargs.pop("gamma", gamma)
            _ramp_to_index = kwargs.pop("ramp_to_index", ramp_to_index)
            _slew_ramp_disable = kwargs.pop("slew_ramp_disable", slew_ramp_disable)
            # Bind all args (positional and keyword)
            bound = sig.bind(*args, **kwargs)
            bound.apply_defaults()
            in_out = bound.arguments.get("in_out", False)
            traj = trajectory_func(*args, **kwargs)
            if in_out or _slew_ramp_disable:
                # Send the trajectory as is for in-out trajectories
                return traj
            unnormalized_traj = unnormalize_trajectory(traj, resolution=_resolution)
            gradients, initial_positions = convert_trajectory_to_gradients(
                traj, resolution=_resolution, raster_time=_raster_time, gamma=_gamma
            )
            gradients_to_reach = gradients[:, _ramp_to_index]
            # Calculate the number of time steps for ramps
            n_ramp_down, n_ramp_up, n_plateau, gi = get_gradient_times_to_travel(
                ke=unnormalized_traj[:, _ramp_to_index],
                ge=gradients_to_reach,
                gamma=_gamma,
                raster_time=_raster_time,
                smax=_smax,
            )
            # Update the Ns of the trajectory to ensure we still give same Ns as users expect
            # We use extra 2 points as buffer.
            n_slew_ramp = np.max(n_ramp_down + n_ramp_up + n_plateau)
            bound.arguments["Ns"] -= n_slew_ramp - _ramp_to_index
            new_traj = trajectory_func(**bound.arguments)

            # Re-calculate the gradients
            unnormalized_traj = unnormalize_trajectory(new_traj, resolution=_resolution)
            gradients, initial_positions = convert_trajectory_to_gradients(
                new_traj, resolution=_resolution, raster_time=_raster_time, gamma=_gamma
            )
            gradients_to_reach = gradients[:, _ramp_to_index]
            ramp_up_gradients = get_gradient_amplitudes_to_travel_for_set_time(
                ke=unnormalized_traj[:, _ramp_to_index],
                ge=gradients_to_reach,
                N=n_slew_ramp,
                gamma=_gamma,
                raster_time=_raster_time,
                smax=_smax,
            )[:, :-1]
            ramp_up_traj = convert_gradients_to_trajectory(
                gradients=ramp_up_gradients,
                initial_positions=initial_positions,
                resolution=_resolution,
                raster_time=_raster_time,
                gamma=_gamma,
            )
            return np.hstack([ramp_up_traj, new_traj[:, _ramp_to_index:]])

        return wrapped

    if func is not None and callable(func):
        return decorator(func)

    return decorator<|MERGE_RESOLUTION|>--- conflicted
+++ resolved
@@ -6,13 +6,10 @@
 from numpy.typing import NDArray
 from scipy.interpolate import CubicSpline, interp1d
 from scipy.stats import norm
-<<<<<<< HEAD
 import inspect
 from functools import wraps
-=======
 from scipy.optimize import minimize_scalar
 from joblib import Parallel, delayed
->>>>>>> 12ce0167
 
 from .maths import Rv, Rx, Ry, Rz
 from .utils import (
@@ -389,40 +386,33 @@
     return trajectory
 
 
-<<<<<<< HEAD
 def _set_defaults_gradient_calc(
-    ke: NDArray,
-    ks: NDArray | None = None,
-    gs: NDArray | None = None,
-    ge: NDArray | None = None,
+    kspace_end_loc: NDArray,
+    kspace_start_loc: Optional[NDArray] = None,
+    end_gradients: Optional[NDArray] = None,
+    start_gradients: Optional[NDArray] = None,
 ):
-    ke = np.atleast_2d(ke)
-    if ks is None:
-        ks = np.zeros_like(ke)
-    if gs is None:
-        gs = np.zeros_like(ke)
-    if ge is None:
-        ge = np.zeros_like(ke)
-    ks = np.atleast_2d(ks)
-    gs = np.atleast_2d(gs)
-    ge = np.atleast_2d(ge)
-
+    kspace_end_loc = np.atleast_2d(kspace_end_loc)
+    if kspace_start_loc is None:
+        kspace_start_loc = np.zeros_like(kspace_end_loc)
+    if start_gradients is None:
+        start_gradients = np.zeros_like(kspace_end_loc)
+    if end_gradients is None:
+        end_gradients = np.zeros_like(kspace_end_loc)
+    kspace_start_loc = np.atleast_2d(kspace_start_loc)
+    start_gradients = np.atleast_2d(start_gradients)
+    end_gradients = np.atleast_2d(end_gradients)
     assert (
-        ks.shape == ke.shape == gs.shape == ge.shape
+    kspace_start_loc.shape
+        == kspace_end_loc.shape
+        == start_gradients.shape
+        == end_gradients.shape
     ), "All input arrays must have shape (nb_shots, nb_dimension)"
-    return ke, ks, gs, ge
-
-
-def get_gradient_times_to_travel(
-    ke: NDArray,
-    ks: NDArray | None = None,
-    gs: NDArray | None = None,
-    ge: NDArray | None = None,
-=======
+    return kspace_end_loc, kspace_start_loc, start_gradients, end_gradients
+
 def _calculate_area(gs, ge, gi, n_down, n_up, n_pl):
     """Calculate the area traversed by the trapezoidal gradient waveform."""
     return 0.5 * (gs + gi) * (n_down + 1) + 0.5 * (ge + gi) * (n_up - 1) + n_pl * gi
-
 
 def _calculate_plateau(gs, ge, gi, n_down, n_up, area_needed, ceil=False, buffer=0):
     """Calculate the plateau length of the trapezoidal gradient waveform."""
@@ -435,7 +425,6 @@
         n_pl = np.ceil(n_pl).astype(int)
     return n_pl + buffer
 
-
 def _calculate_ramps(gs, ge, gi, smax, raster_time, ceil=False, buffer=0):
     """Calculate the number of time steps for the ramp down and up."""
     n_ramp_down = np.abs(gi - gs) / (smax * raster_time)
@@ -445,20 +434,17 @@
         n_ramp_up = np.ceil(n_ramp_up).astype(int)
     return n_ramp_down + buffer, n_ramp_up + buffer
 
-
 def _calculate_gi(gs, ge, n_down, n_up, n_pl, area_needed):
     """Calculate the gi value for the trapezoidal gradient waveform."""
     return (2 * area_needed - (n_down + 1) * gs - (n_up - 1) * ge) / (
         n_down + n_up + 2 * n_pl
     )
 
-
 def get_gradient_times_to_travel(
-    kspace_end_loc: Optional[NDArray] = None,
+    kspace_end_loc: NDArray,
     kspace_start_loc: Optional[NDArray] = None,
     end_gradients: Optional[NDArray] = None,
     start_gradients: Optional[NDArray] = None,
->>>>>>> 12ce0167
     gamma: float = Gammas.Hydrogen,
     raster_time: float = DEFAULT_RASTER_TIME,
     gmax: float = DEFAULT_GMAX,
@@ -505,105 +491,14 @@
     n_direct: The timing values in case we can do direct gradients.
     gi: The intermediate gradient values for trapezoidal or triangular waveforms.
     """
-<<<<<<< HEAD
-    ke, ks, gs, ge = _set_defaults_gradient_calc(ke, ks, gs, ge)
-    area_needed = (ke - ks) / gamma / raster_time
-
-    # Number of steps for direct ramp.
-    n_direct = np.ceil(2 * area_needed / (gs + ge + np.finfo(np.float32).eps)).astype(
-        "int"
+    kspace_end_loc, kspace_start_loc, start_gradients, end_gradients = (
+        _set_defaults_gradient_calc(
+            kspace_end_loc,
+            kspace_start_loc,
+            end_gradients,
+            start_gradients,
+        )
     )
-    n_direct[n_direct > 0] -= 1
-    # Minimum number of steps + 2  (as buffer)
-    n_direct_min = np.ceil(abs(ge - gs) / smax / raster_time).astype(int) + 2
-    direct_possible_mask = n_direct > n_direct_min
-
-    area_direct = 0.5 * n_direct_min * (ge + gs)
-
-    i = np.sign(area_direct - area_needed)
-
-    n_ramp_down = np.ceil((gmax + i * gs) / smax / raster_time).astype(int)
-    n_ramp_up = np.ceil((gmax + i * ge) / smax / raster_time).astype(int)
-
-    area_lowest = n_ramp_down * 0.5 * (gs - i * gmax) + n_ramp_up * 0.5 * (
-        ge - i * gmax
-    )
-
-    gi = np.zeros_like(n_ramp_down, dtype=np.float32)
-    n_plateau = np.zeros_like(n_ramp_down)
-
-    # Condition: ramp-only sufficient
-    ramp_only_mask = np.abs(area_lowest) >= np.abs(area_needed)
-    # Re-Calculate the n_ramp_up and n_ramp_down to make it time efficient.
-    gi[ramp_only_mask] = (
-        0.5
-        * raster_time
-        * smax
-        * (2 * area_needed[ramp_only_mask] + ge[ramp_only_mask] - gs[ramp_only_mask])
-        / (ge[ramp_only_mask] - gs[ramp_only_mask] + np.finfo(gi.dtype).eps)
-    )
-    n_ramp_down[ramp_only_mask] = np.min(
-        [
-            n_ramp_down[ramp_only_mask],
-            np.ceil(
-                np.abs(gi[ramp_only_mask] - gs[ramp_only_mask]) / (smax * raster_time)
-            ).astype(int),
-        ],
-        axis=0,
-    )
-    n_ramp_up[ramp_only_mask] = np.min(
-        [
-            n_ramp_up[ramp_only_mask],
-            np.ceil(
-                np.abs(ge[ramp_only_mask] - gi[ramp_only_mask]) / (smax * raster_time)
-            ).astype(int),
-        ],
-        axis=0,
-    )
-    # Re-Calculate the updated gi based on new ramp down and ramp up values
-    gi[ramp_only_mask] = (
-        2 * area_needed[ramp_only_mask]
-        - (n_ramp_down[ramp_only_mask] + 1) * gs[ramp_only_mask]
-        - (n_ramp_up[ramp_only_mask] - 1) * ge[ramp_only_mask]
-    ) / (n_ramp_down[ramp_only_mask] + n_ramp_up[ramp_only_mask])
-
-    # Else: need plateau
-    plateau_mask = ~ramp_only_mask
-    remaining_area = np.zeros_like(area_needed)
-    remaining_area[plateau_mask] = area_needed[plateau_mask] - area_lowest[plateau_mask]
-    n_plateau[plateau_mask] = np.ceil(
-        np.abs(remaining_area[plateau_mask]) / gmax / raster_time
-    ).astype(int)
-
-    gi[plateau_mask] = (
-        2 * area_needed[plateau_mask]
-        - (n_ramp_down[plateau_mask] + 1) * gs[plateau_mask]
-        - (n_ramp_up[plateau_mask] - 1) * ge[plateau_mask]
-    ) / (
-        n_ramp_down[plateau_mask]
-        + n_ramp_up[plateau_mask]
-        + 2 * n_plateau[plateau_mask]
-    )
-    # Update n_ramp when direct is possible. We still need gi to ensure we satisfy area constraints.
-    n_ramps_total = n_ramp_down + n_ramp_up + n_plateau
-    direct_is_faster_mask = n_direct < n_ramps_total
-    direct_possible_mask = direct_possible_mask & direct_is_faster_mask
-    n_direct = n_direct[direct_possible_mask]
-    gi_view = gi[direct_possible_mask].copy()
-    direct_ramp_down = n_direct // 2
-    direct_ramp_up = n_direct - direct_ramp_down
-    gi_view = (
-        2 * area_needed[direct_possible_mask]
-        - (direct_ramp_down + 1) * gs[direct_possible_mask]
-        - (direct_ramp_up - 1) * ge[direct_possible_mask]
-    ) / (direct_ramp_down + direct_ramp_up)
-    gi[direct_possible_mask] = gi_view
-    n_plateau[direct_possible_mask] = 0
-    n_ramp_down[direct_possible_mask] = direct_ramp_down
-    n_ramp_up[direct_possible_mask] = direct_ramp_up
-    # Replace NaNs in any calculation above
-    gi[np.isnan(gi)] = gs[np.isnan(gi)]
-=======
     area_needed = (kspace_end_loc - kspace_start_loc) / gamma / raster_time
 
     def solve_gi_min_plateau(gs, ge, area):
@@ -613,7 +508,7 @@
             if n_pl < 0:
                 return np.abs(n_pl) * 10000  # Penalize negative plateau
             return n_pl * 100
-
+        # Minimize the residual to find gi
         res = minimize_scalar(
             _residual,
             bounds=(-gmax, gmax),
@@ -651,24 +546,15 @@
         area_needed,
         ceil=True,
     )
->>>>>>> 12ce0167
     return n_ramp_down, n_ramp_up, n_plateau, gi
 
 
 def get_gradient_amplitudes_to_travel_for_set_time(
-<<<<<<< HEAD
-    ke: NDArray,
-    ks: NDArray | None = None,
-    gs: NDArray | None = None,
-    ge: NDArray | None = None,
-    N: Optional[int] = None,
-=======
     kspace_end_loc: NDArray,
     kspace_start_loc: Optional[NDArray] = None,
     end_gradients: Optional[NDArray] = None,
     start_gradients: Optional[NDArray] = None,
     nb_raster_points: Optional[int] = None,
->>>>>>> 12ce0167
     gamma: float = Gammas.Hydrogen,
     raster_time: float = DEFAULT_RASTER_TIME,
     gmax: float = DEFAULT_GMAX,
@@ -723,29 +609,15 @@
     - The returned gradients are suitable for use in MRI pulse sequence design,
       ensuring compliance with specified hardware constraints.
     """
-<<<<<<< HEAD
-    ke, ks, gs, ge = _set_defaults_gradient_calc(ke, ks, gs, ge)
-    if N is None:
-=======
-    kspace_end_loc = np.atleast_2d(kspace_end_loc)
-    if kspace_start_loc is None:
-        kspace_start_loc = np.zeros_like(kspace_end_loc)
-    if start_gradients is None:
-        start_gradients = np.zeros_like(kspace_end_loc)
-    if end_gradients is None:
-        end_gradients = np.zeros_like(kspace_end_loc)
-    kspace_start_loc = np.atleast_2d(kspace_start_loc)
-    start_gradients = np.atleast_2d(start_gradients)
-    end_gradients = np.atleast_2d(end_gradients)
-
-    assert (
-        kspace_start_loc.shape
-        == kspace_end_loc.shape
-        == start_gradients.shape
-        == end_gradients.shape
-    ), "All input arrays must have shape (nb_shots, nb_dimension)"
+    kspace_end_loc, kspace_start_loc, start_gradients, end_gradients = (
+        _set_defaults_gradient_calc(
+            kspace_end_loc,
+            kspace_start_loc,
+            end_gradients,
+            start_gradients,
+        )
+    )
     if nb_raster_points is None:
->>>>>>> 12ce0167
         # Calculate the number of time steps based on the area needed
         n_ramp_down, n_ramp_up, n_plateau, gi = get_gradient_times_to_travel(
             kspace_end_loc=kspace_end_loc,
@@ -758,64 +630,9 @@
             smax=smax,
         )
         # Extra 2 buffer samples
-<<<<<<< HEAD
-        N = np.max(n_ramp_down + n_ramp_up + n_plateau) + 2
-
-    area_needed = (ke - ks) / gamma / raster_time
-    # Intermediate gradient values. This is value of plateau or triangle gradients
-    gi = np.zeros_like(ks, dtype=np.float32)
-
-    # Assume direct solution first
-    n_ramp_up = np.ones(gs.shape, dtype=int) * N // 2
-    n_ramp_down = N - n_ramp_up
-    gi = (2 * area_needed - (n_ramp_down + 1) * gs - (n_ramp_up - 1) * ge) / (
-        n_ramp_down + n_ramp_up
-    )
-    max_slew_needed = raster_time * np.max(
-        [abs(gi - gs) / n_ramp_down, abs(ge - gi) / n_ramp_up], axis=0
-    )
-    # FIXME: Becareful of rotating FOV boxes.
-    gmax_not_met = np.abs(gi) > gmax
-    smax_not_met = max_slew_needed > smax
-    direct_not_possible = gmax_not_met | smax_not_met
-
-    # Get the area for direct and estimate n_ramps
-    area_direct = 0.5 * N * (ge + gs)
-    i = np.sign(area_direct - area_needed)
-
-    n_ramp_down[direct_not_possible] = np.ceil(
-        (gmax + i[direct_not_possible] * gs[direct_not_possible]) / smax / raster_time
-    ).astype(int)
-    n_ramp_up[direct_not_possible] = np.ceil(
-        (gmax + i[direct_not_possible] * ge[direct_not_possible]) / smax / raster_time
-    ).astype(int)
-    n_plateau = np.zeros_like(n_ramp_down)
-    n_plateau[direct_not_possible] = (
-        N - n_ramp_up[direct_not_possible] - n_ramp_down[direct_not_possible]
-    )
-
-    # Get intermediate gradients for triangle waveform, when n_plateau<0
-    no_trapazoid = (n_plateau <= 0) & direct_not_possible
-    n_plateau[no_trapazoid] = 0
-
-    # Initial approximate calculation of gi
-    gi[no_trapazoid] = (
-        2 * area_needed[no_trapazoid]
-        - N * ge[no_trapazoid] * smax
-        - ge[no_trapazoid] * gs[no_trapazoid]
-        + ge[no_trapazoid] * smax
-        - gs[no_trapazoid] * smax
-        + gs[no_trapazoid] * gs[no_trapazoid]
-    ) / (N * smax - ge[no_trapazoid] + gs[no_trapazoid])
-    n_ramp_down[no_trapazoid] = np.ceil(
-        np.abs(gi[no_trapazoid] - gs[no_trapazoid]) / smax
-    )
-    n_ramp_up[no_trapazoid] = N - n_ramp_down[no_trapazoid]
-=======
         nb_raster_points = np.max(n_ramp_down + n_ramp_up + n_plateau) + 2
 
     area_needed = (kspace_end_loc - kspace_start_loc) / gamma / raster_time
-
     def solve_gi_fixed_N(gs, ge, area):
         def _residual(gi):
             n_down, n_up = _calculate_ramps(gs, ge, gi, smax, raster_time, buffer=1)
@@ -824,7 +641,6 @@
                 return np.abs(n_pl)  # Penalize this
             area_expr = _calculate_area(gs, ge, gi, n_down, n_up, n_pl)
             return np.abs(area - area_expr)
->>>>>>> 12ce0167
 
         res = minimize_scalar(
             _residual, bounds=(-gmax, gmax), method="bounded", options={"xatol": 1e-10}
@@ -1480,6 +1296,7 @@
     smax: float = DEFAULT_SMAX,
     slew_ramp_disable: bool = False,
 ) -> Callable:
+    """Decorator to add slew rate ramps to a trajectory function."""
     def decorator(trajectory_func):
         sig = inspect.signature(trajectory_func)
 
@@ -1508,8 +1325,8 @@
             gradients_to_reach = gradients[:, _ramp_to_index]
             # Calculate the number of time steps for ramps
             n_ramp_down, n_ramp_up, n_plateau, gi = get_gradient_times_to_travel(
-                ke=unnormalized_traj[:, _ramp_to_index],
-                ge=gradients_to_reach,
+                kspace_end_loc=unnormalized_traj[:, _ramp_to_index],
+                end_gradients=gradients_to_reach,
                 gamma=_gamma,
                 raster_time=_raster_time,
                 smax=_smax,
@@ -1527,9 +1344,9 @@
             )
             gradients_to_reach = gradients[:, _ramp_to_index]
             ramp_up_gradients = get_gradient_amplitudes_to_travel_for_set_time(
-                ke=unnormalized_traj[:, _ramp_to_index],
-                ge=gradients_to_reach,
-                N=n_slew_ramp,
+                kspace_end_loc=unnormalized_traj[:, _ramp_to_index],
+                end_gradients=gradients_to_reach,
+                nb_raster_points=n_slew_ramp,
                 gamma=_gamma,
                 raster_time=_raster_time,
                 smax=_smax,
