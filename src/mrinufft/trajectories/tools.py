--- conflicted
+++ resolved
@@ -625,10 +625,7 @@
             gmax=gmax,
             smax=smax,
         )
-<<<<<<< HEAD
-=======
         # Extra 2 buffer samples
->>>>>>> 99382eda
         N = np.max(n_ramp_down + n_ramp_up + n_plateau) + 2
 
     area_needed = (ke - ks) / gamma / raster_time
