"""Functions to manipulate/modify trajectories."""

from typing import Any, Callable, Literal, Optional

import numpy as np
from numpy.typing import NDArray
from scipy.interpolate import CubicSpline, interp1d
from scipy.stats import norm
<<<<<<< HEAD
import inspect
from functools import wraps
=======
>>>>>>> c7fb11b9
from scipy.optimize import minimize_scalar
from joblib import Parallel, delayed

from .maths import Rv, Rx, Ry, Rz
from .utils import (
    KMAX,
    VDSorder,
    VDSpdf,
    initialize_tilt,
<<<<<<< HEAD
    DEFAULT_RESOLUTION,
    DEFAULT_GMAX,
    DEFAULT_RASTER_TIME,
    DEFAULT_SMAX,
    unnormalize_trajectory,
    convert_gradients_to_trajectory,
    convert_trajectory_to_gradients,
=======
    DEFAULT_GMAX,
    DEFAULT_RASTER_TIME,
    DEFAULT_SMAX,
>>>>>>> c7fb11b9
    Gammas,
)

################
# DIRECT TOOLS #
################


def stack(
    trajectory: NDArray,
    nb_stacks: int,
    z_tilt: str | float | None = None,
    *,
    hard_bounded: bool = True,
) -> NDArray:
    """Stack 2D or 3D trajectories over the :math:`k_z`-axis.

    Parameters
    ----------
    trajectory : NDArray
        Trajectory in 2D or 3D to stack.
    nb_stacks : int
        Number of stacks repeating the provided trajectory.
    z_tilt : str | float, optional
        Tilt of the stacks, by default `None`.
    hard_bounded : bool, optional
        Whether the stacks should be strictly within the limits of the k-space.

    Returns
    -------
    NDArray
        Stacked trajectory.
    """
    # Check dimensionality and initialize output
    Nc, Ns = trajectory.shape[:2]
    if trajectory.shape[-1] == 2:
        trajectory = np.concatenate([trajectory, np.zeros((Nc, Ns, 1))], axis=-1)
    trajectory = trajectory.reshape((Nc * Ns, 3))
    new_trajectory = np.zeros((nb_stacks, Nc * Ns, 3))

    # Initialize z-axis with boundaries, and z-rotation
    ub, lb = KMAX / nb_stacks, -KMAX / nb_stacks
    if hard_bounded:
        ub = max(np.max(trajectory[..., 2]), ub)
        lb = min(np.min(trajectory[..., 2]), lb)
    z_axis = np.linspace(-KMAX - lb, KMAX - ub, nb_stacks)
    z_rotation = Rz(initialize_tilt(z_tilt, nb_stacks)).T

    # Start stacking the trajectories
    new_trajectory[0] = trajectory
    new_trajectory[0, :, 2] += z_axis[0]
    for i in range(1, nb_stacks):
        new_trajectory[i] = new_trajectory[i - 1] @ z_rotation
        new_trajectory[i, :, 2] = z_axis[i] + trajectory[..., 2]

    return new_trajectory.reshape(nb_stacks * Nc, Ns, 3)


def rotate(
    trajectory: NDArray,
    nb_rotations: int,
    x_tilt: str | float | None = None,
    y_tilt: str | float | None = None,
    z_tilt: str | float | None = None,
) -> NDArray:
    """Rotate 2D or 3D trajectories over the different axes.

    Parameters
    ----------
    trajectory : NDArray
        Trajectory in 2D or 3D to rotate.
    nb_rotations : int
        Number of rotations repeating the provided trajectory.
    x_tilt : str | float, optional
        Tilt of the trajectory over the :math:`k_x`-axis, by default `None`.
    y_tilt : str | float, optional
        Tilt of the trajectory over the :math:`k_y`-axis, by default `None`.
    z_tilt : str | float, optional
        Tilt of the trajectory over the :math:`k_z`-axis, by default `None`.

    Returns
    -------
    NDArray
        Rotated trajectory.
    """
    # Check dimensionality and initialize output
    Nc, Ns = trajectory.shape[:2]
    if trajectory.shape[-1] == 2:
        trajectory = np.concatenate([trajectory, np.zeros((Nc, Ns, 1))], axis=-1)
    trajectory = trajectory.reshape((Nc * Ns, 3))
    new_trajectory = np.zeros((nb_rotations, Nc * Ns, 3))

    # Start rotating the planes
    x_angle = initialize_tilt(x_tilt, nb_rotations)
    y_angle = initialize_tilt(y_tilt, nb_rotations)
    z_angle = initialize_tilt(z_tilt, nb_rotations)
    new_trajectory[0] = trajectory
    for i in range(1, nb_rotations):
        rotation = (Rx(i * x_angle) @ Ry(i * y_angle) @ Rz(i * z_angle)).T
        new_trajectory[i] = new_trajectory[0] @ rotation

    return new_trajectory.reshape(nb_rotations * Nc, Ns, 3)


def precess(
    trajectory: NDArray,
    nb_rotations: int,
    tilt: str | float = "golden",
    half_sphere: bool = False,
    partition: Literal["axial", "polar"] = "axial",
    axis: int | NDArray | None = None,
) -> NDArray:
    """Rotate trajectories as a precession around the :math:`k_z`-axis.

    Parameters
    ----------
    trajectory : NDArray
        Trajectory in 2D or 3D to rotate.
    nb_rotations : int
        Number of rotations repeating the provided trajectory while precessing.
    tilt : str | float, optional
        Angle tilt between consecutive rotations around the :math:`k_z`-axis,
        by default "golden".
    half_sphere : bool, optional
        Whether the precession should be limited to the upper half
        of the k-space sphere.
        It is typically used for in-out trajectories or planes.
    partition : Literal["axial", "polar"], optional
        Partition type between an "axial" or "polar" split of the
        :math:`k_z`-axis, designating whether the axis should be fragmented
        by radius or angle respectively, by default "axial".
    axis : int, NDArray, optional
        Axis selected for alignment reference when rotating the trajectory
        around the :math:`k_z`-axis, generally corresponding to the shot
        direction for single shot ``trajectory`` inputs. It can either
        be an integer for one of the three k-space axes, or directly a 3D
        array. The default behavior when `None` is to select the last
        coordinate of the first shot as the axis, by default `None`.

    Returns
    -------
    NDArray
        Precessed trajectory.
    """
    # Check for partition option error
    if partition not in ["polar", "axial"]:
        raise NotImplementedError(f"Unknown partition type: {partition}")

    # Check dimensionality and initialize output
    Nc, Ns = trajectory.shape[:2]
    if trajectory.shape[-1] == 2:
        trajectory = np.concatenate([trajectory, np.zeros((Nc, Ns, 1))], axis=-1)
    trajectory = trajectory.reshape((Nc * Ns, 3))
    new_trajectory = np.zeros((nb_rotations, Nc * Ns, 3))

    # Determine direction vectors on a sphere
    vectors = np.zeros((nb_rotations, 3))
    phi = initialize_tilt(tilt, nb_rotations) * np.arange(nb_rotations)
    vectors[:, 2] = np.linspace(-1 + half_sphere, 1, nb_rotations)
    if partition == "polar":
        vectors[:, 2] = np.sin(np.pi / 2 * vectors[:, 2])
    radius = np.sqrt(1 - vectors[:, 2] ** 2)
    vectors[:, 0] = np.cos(phi) * radius
    vectors[:, 1] = np.sin(phi) * radius

    # Select rotation axis when axis is not already a vector
    if axis is None:
        axis_vector = np.copy(trajectory[Ns - 1])
        axis_vector /= np.linalg.norm(axis_vector)
    elif isinstance(axis, int):
        axis_vector = np.zeros(3)
        axis_vector[axis] = 1
    else:
        axis_vector = axis

    # Rotate initial trajectory
    for i in np.arange(nb_rotations):
        rotation = Rv(axis_vector, vectors[i], normalize=False).T
        new_trajectory[i] = trajectory @ rotation

    return new_trajectory.reshape((nb_rotations * Nc, Ns, 3))


def conify(
    trajectory: NDArray,
    nb_cones: int,
    z_tilt: str | float | None = None,
    in_out: bool = False,
    max_angle: float = np.pi / 2,
    borderless: bool = True,
) -> NDArray:
    """Distort 2D or 3D trajectories into cones along the :math:`k_z`-axis.

    Parameters
    ----------
    trajectory : NDArray
        Trajectory to conify.
    nb_cones : int
        Number of cones repeating the provided trajectory.
    z_tilt : str | float, optional
        Tilt of the trajectory over the :math:`k_z`-axis, by default `None`.
    in_out : bool, optional
        Whether to account for the in-out nature of some trajectories
        to avoid hard angles around the center, by default False.
    max_angle : float, optional
        Maximum angle of the cones, by default pi / 2.
    borderless : bool, optional
        Whether the cones should reach `max_angle` or not,
        and avoid 1D cones if equal to pi / 2, by default True.

    Returns
    -------
    NDArray
        Conified trajectory.
    """
    # Check dimensionality and initialize output
    Nc, Ns = trajectory.shape[:2]
    if trajectory.shape[-1] == 2:
        trajectory = np.concatenate([trajectory, np.zeros((Nc, Ns, 1))], axis=-1)
    trajectory = trajectory.reshape((Nc * Ns, 3))
    new_trajectory = np.zeros((nb_cones, Nc * Ns, 3))

    # Initialize angles
    z_angle = initialize_tilt(z_tilt, nb_cones)
    alphas = np.linspace(-max_angle, +max_angle, nb_cones + 2 * borderless)
    if borderless:
        alphas = alphas[1:-1]  # Remove partition borders

    # Start processing the trajectory
    new_trajectory[:] = trajectory
    for i, alpha in enumerate(alphas):
        # Apply tilt
        rotation = Rz(np.abs(i - nb_cones // 2) * z_angle).T  # Symmetrical for in-out
        new_trajectory[i] = new_trajectory[i] @ rotation

        # Convert to spherical coordinates
        norms = np.linalg.norm(new_trajectory[i], axis=-1)
        polar_angles = np.arccos(
            new_trajectory[i, ..., 2] / np.where(norms == 0, 1, norms)
        )

        # Conify by changing polar angle
        new_trajectory[i, :, 0] = (
            new_trajectory[i, :, 0]
            / np.sin(polar_angles)
            * np.sin(polar_angles + alpha)
        )
        new_trajectory[i, :, 1] = (
            new_trajectory[i, :, 1]
            / np.sin(polar_angles)
            * np.sin(polar_angles + alpha)
        )
        new_trajectory[i, :, 2] = norms * np.cos(polar_angles + alpha)
    new_trajectory = new_trajectory.reshape(nb_cones * Nc, Ns, 3)

    # Handle in-out trajectories to avoid hard transition at the center
    if in_out:
        new_trajectory[:, Ns // 2 :, 2] = -new_trajectory[:, Ns // 2 :, 2]

    return new_trajectory


def epify(
    trajectory: NDArray,
    Ns_transitions: int,
    nb_trains: int,
    *,
    reverse_odd_shots: bool = False,
) -> NDArray:
    """Create multi-readout shots from trajectory composed of single-readouts.

    Assemble multiple single-readout shots together by adding transition
    steps in the trajectory to create EPI-like multi-readout shots.

    Parameters
    ----------
    trajectory : NDArray
        Trajectory to change by prolonging and merging the shots.
    Ns_transitions : int
        Number of samples/steps between the merged readouts.
    nb_trains : int
        Number of resulting multi-readout shots, or trains.
    reverse_odd_shots : bool, optional
        Whether to reverse every odd shots such that, as in most
        trajectories, even shots end up closer to the start of odd
        shots.

    Returns
    -------
    NDArray
        Trajectory with fewer but longer multi-readout shots.
    """
    Nc, Ns, Nd = trajectory.shape
    if Nc % nb_trains != 0:
        raise ValueError(
            "`nb_trains` should divide the number of shots in `trajectory`."
        )
    nb_shot_per_train = Nc // nb_trains

    # Reverse odd shots to facilitate concatenation if requested
    trajectory = np.copy(trajectory)
    trajectory = trajectory.reshape((nb_trains, -1, Ns, Nd))
    if reverse_odd_shots:
        trajectory[:, 1::2] = trajectory[:, 1::2, ::-1]

    # Assemble shots together per concatenation
    assembled_trajectory = []
    source_sample_ids = np.concatenate(
        [np.arange(Ns) + i * (Ns_transitions + Ns) for i in range(nb_shot_per_train)]
    )
    target_sample_ids = np.arange(
        nb_shot_per_train * Ns + (nb_shot_per_train - 1) * Ns_transitions
    )

    for i_c in range(nb_trains):
        spline = CubicSpline(source_sample_ids, np.concatenate(trajectory[i_c], axis=0))
        assembled_trajectory.append(spline(target_sample_ids))
    return np.array(assembled_trajectory)


def unepify(trajectory: NDArray, Ns_readouts: int, Ns_transitions: int) -> NDArray:
    """Recover single-readout shots from multi-readout trajectory.

    Reformat an EPI-like trajectory with multiple readouts and transitions
    to more single-readout shots by discarding the transition parts.

    Note that it can also be applied to any array of shape
    (Nc, Ns_readouts + Ns_transitions, ...) such as acquired samples
    for example.

    Parameters
    ----------
    trajectory : NDArray
        Trajectory to reduce by discarding transitions between readouts.
    Ns_readouts : int
        Number of samples within a single readout.
    Ns_transitions : int
        Number of samples/steps between the readouts.

    Returns
    -------
    NDArray
        Trajectory with more but shorter single shots.
    """
    Nc, Ns, Nd = trajectory.shape
    if Ns % (Ns_readouts + Ns_transitions) != Ns_readouts:
        raise ValueError(
            "`trajectory` shape does not match `Ns_readouts` or `Ns_transitions`."
        )

    readout_mask = np.zeros(Ns).astype(bool)
    for i in range(1, Ns // (Ns_readouts + Ns_transitions) + 2):
        readout_mask[
            (i - 1) * Ns_readouts
            + (i - 1) * Ns_transitions : i * Ns_readouts
            + (i - 1) * Ns_transitions
        ] = True
    trajectory = trajectory[:, readout_mask, :]
    trajectory = trajectory.reshape((-1, Ns_readouts, Nd))
    return trajectory


<<<<<<< HEAD
def _set_defaults_gradient_calc(
    kspace_end_loc: NDArray,
    kspace_start_loc: Optional[NDArray] = None,
    end_gradients: Optional[NDArray] = None,
    start_gradients: Optional[NDArray] = None,
):
    kspace_end_loc = np.atleast_2d(kspace_end_loc)
    if kspace_start_loc is None:
        kspace_start_loc = np.zeros_like(kspace_end_loc)
    if start_gradients is None:
        start_gradients = np.zeros_like(kspace_end_loc)
    if end_gradients is None:
        end_gradients = np.zeros_like(kspace_end_loc)
    kspace_start_loc = np.atleast_2d(kspace_start_loc)
    start_gradients = np.atleast_2d(start_gradients)
    end_gradients = np.atleast_2d(end_gradients)
    assert (
        kspace_start_loc.shape
        == kspace_end_loc.shape
        == start_gradients.shape
        == end_gradients.shape
    ), "All input arrays must have shape (nb_shots, nb_dimension)"
    return kspace_end_loc, kspace_start_loc, start_gradients, end_gradients


=======
>>>>>>> c7fb11b9
def _trapezoidal_area(gs, ge, gi, n_down, n_up, n_pl):
    """Calculate the area traversed by the trapezoidal gradient waveform."""
    return 0.5 * (gs + gi) * (n_down + 1) + 0.5 * (ge + gi) * (n_up - 1) + n_pl * gi


def _trapezoidal_plateau_length(
    gs, ge, gi, n_down, n_up, area_needed, ceil=False, buffer=0
):
    """Calculate the plateau length of the trapezoidal gradient waveform."""
    n_pl = (
        0.5
        * (2 * area_needed - gs * (n_down + 1) - ge * (n_up - 1) + gi * (n_down + n_up))
        / (gi + np.finfo(gi.dtype).eps)
    )
    if ceil:
        n_pl = np.ceil(n_pl).astype(int)
    return n_pl + buffer


def _trapezoidal_ramps(gs, ge, gi, smax, raster_time, ceil=False, buffer=0):
    """Calculate the number of time steps for the ramp down and up."""
    n_ramp_down = np.abs(gi - gs) / (smax * raster_time)
    n_ramp_up = np.abs(ge - gi) / (smax * raster_time)
    if ceil:
        n_ramp_down = np.ceil(n_ramp_down).astype(int)
        n_ramp_up = np.ceil(n_ramp_up).astype(int)
    return n_ramp_down + buffer, n_ramp_up + buffer


def _plateau_value(gs, ge, n_down, n_up, n_pl, area_needed):
    """Calculate the  value of the plateau of a trapezoidal gradient waveform."""
    return (2 * area_needed - (n_down + 1) * gs - (n_up - 1) * ge) / (
        n_down + n_up + 2 * n_pl
    )


def get_gradient_times_to_travel(
<<<<<<< HEAD
    kspace_end_loc: NDArray,
=======
    kspace_end_loc: Optional[NDArray] = None,
>>>>>>> c7fb11b9
    kspace_start_loc: Optional[NDArray] = None,
    end_gradients: Optional[NDArray] = None,
    start_gradients: Optional[NDArray] = None,
    gamma: float = Gammas.Hydrogen,
    raster_time: float = DEFAULT_RASTER_TIME,
    gmax: float = DEFAULT_GMAX,
    smax: float = DEFAULT_SMAX,
    n_jobs: int = 1,
) -> tuple[NDArray, NDArray, NDArray, NDArray]:
    """Get gradient timing values for trapezoidal or triangular waveforms.

    Compute gradient timing values to take k-space trajectories
    from position ``ks`` with gradient ``gs`` to position ``ke`` with gradient
    ``ge``, while being hardware compliant.
    This function calculates the minimal number of time steps required for
    the ramp down, ramp up, and plateau phases of the gradient waveform,
    ensuring that the area traversed in k-space matches the desired
    trajectory while adhering to the maximum gradient amplitude and
    slew rate constraints.

    Parameters
    ----------
    kspace_end_loc : NDArray
        Ending k-space positions, shape (nb_shots, nb_dimension).
    kspace_start_loc : NDArray, default None when it is 0
        Starting k-space positions, shape (nb_shots, nb_dimension).
    end_gradients : NDArray, default None when it is 0
        Ending gradient values, shape (nb_shots, nb_dimension).
    start_gradients : NDArray, default None when it is 0
        Starting gradient values, shape (nb_shots, nb_dimension).
    gamma : float, optional
        Gyromagnetic ratio in Hz/T. Default is Gammas.Hydrogen.
    raster_time : float, optional
        Time interval between gradient samples (s). Default is DEFAULT_RASTER_TIME.
    gmax : float, optional
        Maximum gradient amplitude (T/m). Default is DEFAULT_GMAX.
    smax : float, optional
        Maximum slew rate ``T/m/s``. Default is DEFAULT_SMAX.
    n_jobs : int, optional
        Number of parallel jobs to run for optimization, by default 1.

    Returns
    -------
    n_ramp_down: The timing values for the ramp down phase.
    n_ramp_up: The timing values for the ramp up phase.
    n_plateau: The timing values for the plateau phase.
<<<<<<< HEAD
    n_direct: The timing values in case we can do direct gradients.
=======
>>>>>>> c7fb11b9
    gi: The intermediate gradient values for trapezoidal or triangular waveforms.

    See Also
    --------
    get_gradient_amplitudes_to_travel_for_set_time :
        To directly get the waveforms required. This is most-likely what
        you want to use.
    """
<<<<<<< HEAD
    kspace_end_loc, kspace_start_loc, start_gradients, end_gradients = (
        _set_defaults_gradient_calc(
            kspace_end_loc,
            kspace_start_loc,
            end_gradients,
            start_gradients,
        )
    )
=======
>>>>>>> c7fb11b9
    area_needed = (kspace_end_loc - kspace_start_loc) / gamma / raster_time

    def solve_gi_min_plateau(gs, ge, area):
        def _residual(gi):
            n_down, n_up = _trapezoidal_ramps(gs, ge, gi, smax, raster_time)
            n_pl = _trapezoidal_plateau_length(gs, ge, gi, n_down, n_up, area)
            if n_pl < 0:
                return np.abs(n_pl) * 10000  # Penalize negative plateau
            return n_pl * 100  # Penalize large plateau

<<<<<<< HEAD
        # Minimize the residual to find gi
=======
>>>>>>> c7fb11b9
        res = minimize_scalar(
            _residual,
            bounds=(-gmax, gmax),
            method="bounded",
        )
        if not res.success:
            raise RuntimeError(f"Minimization failed: {res.message}")
        return res.x

    gi = Parallel(n_jobs=n_jobs)(
        delayed(solve_gi_min_plateau)(
            start_gradients[i, j],
            end_gradients[i, j],
            area_needed[i, j],
        )
        for i in range(start_gradients.shape[0])
        for j in range(start_gradients.shape[1])
    )
    gi = np.reshape(gi, start_gradients.shape)
    n_ramp_down, n_ramp_up = _trapezoidal_ramps(
        start_gradients,
        end_gradients,
        gi,
        smax,
        raster_time,
        ceil=True,
        buffer=1,
    )
    n_plateau = _trapezoidal_plateau_length(
        start_gradients,
        end_gradients,
        gi,
        n_ramp_down,
        n_ramp_up,
        area_needed,
        ceil=True,
    )
    return n_ramp_down, n_ramp_up, n_plateau, gi


def get_gradient_amplitudes_to_travel_for_set_time(
    kspace_end_loc: NDArray,
    kspace_start_loc: Optional[NDArray] = None,
    end_gradients: Optional[NDArray] = None,
    start_gradients: Optional[NDArray] = None,
    nb_raster_points: Optional[int] = None,
    gamma: float = Gammas.Hydrogen,
    raster_time: float = DEFAULT_RASTER_TIME,
    gmax: float = DEFAULT_GMAX,
    smax: float = DEFAULT_SMAX,
    n_jobs: int = 1,
) -> NDArray:
    """Calculate timings for trapezoidal or triangular gradient waveforms.

    Compute the gradient waveforms required to traverse from a starting k-space
    position ``ks`` to an ending k-space position ``ke`` in a fixed number of time
    steps ``N``, subject to hardware constraints on maximum gradient amplitude
    ``gmax`` and slew rate ``smax``. The function supports both trapezoidal
    and triangular gradient shapes, automatically adjusting the waveform to
    meet the area constraint imposed by the desired k-space traversal
    and the specified timing and hardware limits.

    Parameters
    ----------
    kspace_end_loc : NDArray
        Ending k-space positions, shape (nb_shots, nb_dimension).
    kspace_start_loc : NDArray, default None when it is 0
        Starting k-space positions, shape (nb_shots, nb_dimension).
    end_gradients : NDArray, default None when it is 0
        Ending gradient values, shape (nb_shots, nb_dimension).
    start_gradients : NDArray, default None when it is 0
        Starting gradient values, shape (nb_shots, nb_dimension).
    nb_raster_points : int, default None
        Number of time steps (samples) for the gradient waveform.
        If None, timing is calculated based on the area needed and hardware limits.
    gamma : float, optional
        Gyromagnetic ratio in Hz/T. Default is Gammas.Hydrogen.
    raster_time : float, optional
        Time interval between gradient samples (s). Default is DEFAULT_RASTER_TIME.
    gmax : float, optional
        Maximum gradient amplitude (T/m). Default is DEFAULT_GMAX.
    smax : float, optional
        Maximum slew rate (T/m/s). Default is DEFAULT_SMAX.
    n_jobs : int, optional
        Number of parallel jobs to run for optimization, by default 1.

    Returns
    -------
    NDArray
        Gradient waveforms, shape (nb_shots, nb_samples_per_shot, nb_dimension),
        where each entry contains the gradient value at each time step for each shot
        and dimension.

    Notes
    -----
    - The function automatically determines whether a trapezoidal or triangular waveform
      is needed based on the area constraint and hardware limits.
    - The returned gradients are suitable for use in MRI pulse sequence design,
      ensuring compliance with specified hardware constraints.
    """
<<<<<<< HEAD
    kspace_end_loc, kspace_start_loc, start_gradients, end_gradients = (
        _set_defaults_gradient_calc(
            kspace_end_loc,
            kspace_start_loc,
            end_gradients,
            start_gradients,
        )
    )
=======
    kspace_end_loc = np.atleast_2d(kspace_end_loc)
    if kspace_start_loc is None:
        kspace_start_loc = np.zeros_like(kspace_end_loc)
    if start_gradients is None:
        start_gradients = np.zeros_like(kspace_end_loc)
    if end_gradients is None:
        end_gradients = np.zeros_like(kspace_end_loc)
    kspace_start_loc = np.atleast_2d(kspace_start_loc)
    start_gradients = np.atleast_2d(start_gradients)
    end_gradients = np.atleast_2d(end_gradients)

    assert (
        kspace_start_loc.shape
        == kspace_end_loc.shape
        == start_gradients.shape
        == end_gradients.shape
    ), "All input arrays must have shape (nb_shots, nb_dimension)"
>>>>>>> c7fb11b9
    if nb_raster_points is None:
        # Calculate the number of time steps based on the area needed
        n_ramp_down, n_ramp_up, n_plateau, gi = get_gradient_times_to_travel(
            kspace_end_loc=kspace_end_loc,
            kspace_start_loc=kspace_start_loc,
            end_gradients=end_gradients,
            start_gradients=start_gradients,
            gamma=gamma,
            raster_time=raster_time,
            gmax=gmax,
            smax=smax,
        )
        # Extra 2 buffer samples
        nb_raster_points = np.max(n_ramp_down + n_ramp_up + n_plateau) + 2

    area_needed = (kspace_end_loc - kspace_start_loc) / gamma / raster_time

    def solve_gi_fixed_N(gs, ge, area):
        def _residual(gi):
            n_down, n_up = _trapezoidal_ramps(gs, ge, gi, smax, raster_time, buffer=1)
            n_pl = nb_raster_points - n_down - n_up
            if n_pl < 0:
                return np.abs(n_pl)  # Penalize this
            area_expr = _trapezoidal_area(gs, ge, gi, n_down, n_up, n_pl)
            return np.abs(area - area_expr)

        res = minimize_scalar(
            _residual, bounds=(-gmax, gmax), method="bounded", options={"xatol": 1e-10}
        )
        if not res.success:
            raise RuntimeError(f"Minimization failed: {res.message}")
        return res.x

    gi = Parallel(n_jobs=n_jobs)(
        delayed(solve_gi_fixed_N)(
            start_gradients[i, j],
            end_gradients[i, j],
            area_needed[i, j],
        )
        for i in range(start_gradients.shape[0])
        for j in range(start_gradients.shape[1])
    )
    gi = np.reshape(gi, start_gradients.shape)
    n_ramp_down, n_ramp_up = _trapezoidal_ramps(
        start_gradients,
        end_gradients,
        gi,
        smax,
        raster_time,
        ceil=True,
    )
    n_plateau = nb_raster_points - n_ramp_down - n_ramp_up
    gi = _plateau_value(
        start_gradients, end_gradients, n_ramp_down, n_ramp_up, n_plateau, area_needed
    )
    nb_shots, nb_dimension = kspace_end_loc.shape
    G = np.zeros((nb_shots, nb_raster_points, nb_dimension), dtype=np.float32)
    for i in range(nb_shots):
        for d in range(nb_dimension):
            start = 0
            G[i, : n_ramp_down[i, d], d] = np.linspace(
                start_gradients[i, d], gi[i, d], n_ramp_down[i, d], endpoint=False
            )
            start += n_ramp_down[i, d]
            if n_plateau[i, d] > 0:
                G[i, start : start + n_plateau[i, d], d] = gi[i, d]
                start += n_plateau[i, d]
            G[i, start : start + n_ramp_up[i, d], d] = np.linspace(
                gi[i, d], end_gradients[i, d], n_ramp_up[i, d], endpoint=False
            )
    return G


def prewind(trajectory: NDArray, Ns_transitions: int) -> NDArray:
    """Add pre-winding/positioning to the trajectory.

    The trajectory is extended to start before the readout
    from the k-space center with null gradients and reach
    each shot position with the required gradient strength.

    Parameters
    ----------
    trajectory : NDArray
        Trajectory to extend with rewind gradients.
    Ns_transitions : int
        Number of pre-winding/positioning steps used to leave the
        k-space center and prepare for each shot to start.

    Returns
    -------
    NDArray
        Extended trajectory with pre-winding/positioning.
    """
    Nc, Ns, Nd = trajectory.shape
    if Ns_transitions < 3:
        raise ValueError("`Ns_transitions` should be at least 2.")

    # Assemble shots together per concatenation
    assembled_trajectory = []
    source_sample_ids = np.concatenate([[0, 1], Ns_transitions + np.arange(Ns)])
    target_sample_ids = np.arange(Ns_transitions + Ns)

    for i_c in range(Nc):
        spline = CubicSpline(
            source_sample_ids,
            np.concatenate([np.zeros((2, Nd)), trajectory[i_c]], axis=0),
        )
        assembled_trajectory.append(spline(target_sample_ids))
    return np.array(assembled_trajectory)


def rewind(trajectory: NDArray, Ns_transitions: int) -> NDArray:
    """Add rewinding to the trajectory.

    The trajectory is extended to come back to the k-space center
    after the readouts with null gradients.

    Parameters
    ----------
    trajectory : NDArray
        Trajectory to extend with rewind gradients.
    Ns_transitions : int
        Number of rewinding steps used to come back to the k-space center.

    Returns
    -------
    NDArray
        Extended trajectory with rewinding.
    """
    Nc, Ns, Nd = trajectory.shape
    if Ns_transitions < 3:
        raise ValueError("`Ns_transitions` should be at least 2.")

    # Assemble shots together per concatenation
    assembled_trajectory = []
    source_sample_ids = np.concatenate(
        [np.arange(Ns), Ns + Ns_transitions - np.arange(3, 1, -1)]
    )
    target_sample_ids = np.arange(Ns_transitions + Ns)

    for i_c in range(Nc):
        spline = CubicSpline(
            source_sample_ids,
            np.concatenate([trajectory[i_c], np.zeros((2, Nd))], axis=0),
        )
        assembled_trajectory.append(spline(target_sample_ids))
    return np.array(assembled_trajectory)


def oversample(
    trajectory: NDArray,
    new_Ns: int,
    kind: Literal["linear", "quadratic", "cubic"] = "cubic",
) -> NDArray:
    """
    Resample a trajectory to increase the number of samples using interpolation.

    Parameters
    ----------
    trajectory : NDArray
        The original trajectory array, where interpolation
        is applied along the second axis.
    new_Ns : int
        The desired number of samples in the resampled trajectory.
    kind : Literal, optional
        The type of interpolation to use, such as 'linear',
        'quadratic', or 'cubic', by default "cubic".

    Returns
    -------
    NDArray
        The resampled trajectory array with ``new_Ns`` points along the second axis.

    Notes
    -----
    This function uses ``scipy.interpolate.interp1d`` to perform
    the interpolation along the second axis of the input `trajectory` array.

    Warnings
    --------
    Using 'quadratic' or 'cubic' interpolations is likely to generate
    samples located slightly beyond the original k-space limits by
    making smooth transitions.

    See Also
    --------
    scipy.interpolate.interp1d : The underlying interpolation function
        used for resampling.
    """
    f = interp1d(np.linspace(0, 1, trajectory.shape[1]), trajectory, axis=1, kind=kind)
    return f(np.linspace(0, 1, new_Ns))


####################
# FUNCTIONAL TOOLS #
####################


def stack_spherically(
    trajectory_func: Callable[..., NDArray],
    Nc: int,
    nb_stacks: int,
    z_tilt: str | float | None = None,
    hard_bounded: bool = True,
    **traj_kwargs: Any,  # noqa ANN401
) -> NDArray:
    """Stack 2D or 3D trajectories over the :math:`k_z`-axis to make a sphere.

    Parameters
    ----------
    trajectory_func : Callable[..., NDArray]
        Trajectory function that should return an array-like
        with the usual (Nc, Ns, Nd) size.
    Nc : int
        Number of shots to use for the whole spherically stacked trajectory.
    nb_stacks : int
        Number of stacks of trajectories.
    z_tilt : str | float, optional
        Tilt of the stacks, by default `None`.
    hard_bounded : bool, optional
        Whether the stacks should be strictly within the limits
        of the k-space, by default `True`.
    **traj_kwargs : Any
        Trajectory initialization parameters for the function
        provided with `trajectory_func`.

    Returns
    -------
    NDArray
        Stacked trajectory.
    """
    # Handle argument errors
    if Nc < nb_stacks:
        raise ValueError("Nc should be higher than nb_stacks.")

    # Initialize a plane to estimate potential thickness
    trajectory = trajectory_func(Nc=Nc // nb_stacks, **traj_kwargs)
    if trajectory.shape[-1] == 2:
        trajectory = np.concatenate(
            [trajectory, np.zeros((*(trajectory.shape[:2]), 1))], axis=-1
        )

    # Initialize z-axis with boundaries, and z-rotation
    ub, lb = KMAX / nb_stacks, -KMAX / nb_stacks
    if hard_bounded:
        ub = max(np.max(trajectory[..., 2]), ub)
        lb = min(np.min(trajectory[..., 2]), lb)
    z_axis = np.linspace(-KMAX - lb, KMAX - ub, nb_stacks)
    radii = np.cos(np.arcsin(z_axis / KMAX))

    # Attribute shots to stacks following density proportional to surface
    Nc_per_stack = np.ones(nb_stacks).astype(int)
    density = radii**2  # simplified version
    for _ in range(Nc - nb_stacks):
        idx = np.argmax(density / Nc_per_stack)
        Nc_per_stack[idx] += 1

    # Start stacking the trajectories
    new_trajectory = []
    for i in range(nb_stacks):
        # Initialize a single stack
        stack = trajectory_func(Nc=Nc_per_stack[i], **traj_kwargs)
        if stack.shape[-1] == 2:
            stack = np.concatenate([stack, np.zeros((*(stack.shape[:2]), 1))], axis=-1)
        stack[..., :2] = radii[i] * stack[..., :2]
        stack[..., 2] = z_axis[i] + stack[..., 2]

        # Apply z tilt
        rotation = Rz(i * initialize_tilt(z_tilt, nb_stacks)).T
        stack = stack @ rotation
        new_trajectory.append(stack)

    # Concatenate or handle varying Ns value
    Ns_values = np.array([stk.shape[1] for stk in new_trajectory])
    if (Ns_values == Ns_values[0]).all():
        output = np.concatenate(new_trajectory, axis=0)
        return output.reshape(Nc, Ns_values[0], 3)
    return np.concatenate([stk.reshape((-1, 3)) for stk in new_trajectory], axis=0)


def shellify(
    trajectory_func: Callable[..., NDArray],
    Nc: int,
    nb_shells: int,
    z_tilt: str | float = "golden",
    hemisphere_mode: Literal["symmetric", "reversed"] = "symmetric",
    **traj_kwargs: Any,  # noqa ANN401
) -> NDArray:
    """Stack 2D or 3D trajectories over the :math:`k_z`-axis to make a sphere.

    Parameters
    ----------
    trajectory_func : Callable[..., NDArray]
        Trajectory function that should return an array-like with the usual
        (Nc, Ns, Nd) size.
    Nc : int
        Number of shots to use for the whole spherically stacked trajectory.
    nb_shells : int
        Number of shells of distorted trajectories.
    z_tilt : str | float, optional
        Tilt of the shells, by default "golden".
    hemisphere_mode : Literal["symmetric", "reversed"], optional
        Define how the lower hemisphere should be oriented relatively to the
        upper one, with "symmetric" providing a :math:`k_x-k_y` planar symmetry
        by changing the polar angle, and with "reversed" promoting continuity
        (for example in spirals) by reversing the azimuth angle.
        The default is "symmetric".
    **traj_kwargs : Any
        Trajectory initialization parameters for the function
        provided with `trajectory_func`.

    Returns
    -------
    NDArray
        Concentric shell trajectory.
    """
    # Handle argument errors
    if hemisphere_mode not in ["symmetric", "reversed"]:
        raise ValueError(f"Unknown hemisphere_mode: `{hemisphere_mode}`.")
    if Nc < 2 * nb_shells:
        raise ValueError("Nc should be at least twice higher than nb_shells.")

    # Attribute shots to shells following a prescribed density
    Nc_per_shell = np.ones(nb_shells).astype(int)
    density = np.arange(1, nb_shells + 1) ** 2  # simplified version
    for _ in range((Nc - 2 * nb_shells) // 2):
        idx = np.argmax(density / Nc_per_shell)
        Nc_per_shell[idx] += 1

    # Create shells one by one
    radii = (0.5 + np.arange(nb_shells)) / nb_shells
    new_trajectory = []
    for i in range(nb_shells):
        # Initialize trajectory
        shell_upper = trajectory_func(Nc=Nc_per_shell[i], **traj_kwargs)
        if shell_upper.shape[-1] < 3:
            shell_upper = np.concatenate(
                [shell_upper, np.zeros((*(shell_upper.shape[:-1]), 1))], axis=-1
            )

        # Carve upper hemisphere from trajectory
        z_coords = KMAX**2 - shell_upper[..., 0] ** 2 - shell_upper[..., 1] ** 2
        z_signs = np.sign(z_coords)
        shell_upper[..., 2] += z_signs * np.sqrt(np.abs(z_coords))

        # Initialize lower hemisphere from upper
        shell_lower = np.copy(shell_upper)
        if hemisphere_mode in ["symmetric", "reversed"]:
            shell_lower[..., 2] = -shell_lower[..., :, 2]  # Invert polar angle
        if hemisphere_mode in ["reversed"]:
            shell_lower[..., 1] = -shell_lower[..., :, 1]  # Invert azimuthal angle

        # Apply shell tilt
        rotation = Rz(i * initialize_tilt(z_tilt, nb_shells)).T
        shell_upper = shell_upper @ rotation
        shell_lower = shell_lower @ rotation

        # Scale them and add them to the trajectory
        new_trajectory.append(radii[i] * shell_upper)
        new_trajectory.append(radii[i] * shell_lower)

    # Concatenate or handle varying Ns value
    Ns_values = np.array([hem.shape[1] for hem in new_trajectory])
    if (Ns_values == Ns_values[0]).all():
        output = np.concatenate(new_trajectory, axis=0)
        return output.reshape(Nc, Ns_values[0], 3)
    return np.concatenate([hem.reshape((-1, 3)) for hem in new_trajectory], axis=0)


#########
# UTILS #
#########


def duplicate_along_axes(
    trajectory: NDArray, axes: tuple[int, ...] = (0, 1, 2)
) -> NDArray:
    """
    Duplicate a trajectory along the specified axes.

    The provided trajectories are replicated with different orientation,
    with the :math:`k_x`-axis being considered as the default orientation
    of the base trajectory.

    Parameters
    ----------
    trajectory : NDArray
        Trajectory to duplicate.
    axes : tuple[int, ...], optional
        Axes along which to duplicate the trajectory, by default (0, 1, 2)

    Returns
    -------
    NDArray
        Duplicated trajectory along the specified axes.
    """
    # Copy input trajectory along other axes
    new_trajectory = []
    if 0 in axes:
        new_trajectory.append(trajectory)
    if 1 in axes:
        dp_trajectory = np.copy(trajectory)
        dp_trajectory[..., [1, 2]] = dp_trajectory[..., [2, 1]]
        new_trajectory.append(dp_trajectory)
    if 2 in axes:
        dp_trajectory = np.copy(trajectory)
        dp_trajectory[..., [2, 0]] = dp_trajectory[..., [0, 2]]
        new_trajectory.append(dp_trajectory)
    return np.concatenate(new_trajectory, axis=0)


def _radialize_center_out(trajectory: NDArray, nb_samples: int) -> NDArray:
    """Radialize a trajectory from the center to the outside.

    Parameters
    ----------
    trajectory : NDArray
        Trajectory to radialize.
    nb_samples : int
        Number of samples to radialize from the center.

    Returns
    -------
    NDArray
        Radialized trajectory.
    """
    Nc, Ns = trajectory.shape[:2]
    new_trajectory = np.copy(trajectory)
    for i in range(Nc):
        point = trajectory[i, nb_samples]
        new_trajectory[i, :nb_samples, 0] = np.linspace(0, point[0], nb_samples)
        new_trajectory[i, :nb_samples, 1] = np.linspace(0, point[1], nb_samples)
        new_trajectory[i, :nb_samples, 2] = np.linspace(0, point[2], nb_samples)
    return new_trajectory


def _radialize_in_out(trajectory: NDArray, nb_samples: int) -> NDArray:
    """Radialize a trajectory from the inside to the outside.

    Parameters
    ----------
    trajectory : NDArray
        Trajectory to radialize.
    nb_samples : int
        Number of samples to radialize from the inside out.

    Returns
    -------
    NDArray
        Radialized trajectory.
    """
    Nc, Ns = trajectory.shape[:2]
    new_trajectory = np.copy(trajectory)
    first, half, second = (Ns - nb_samples) // 2, Ns // 2, (Ns + nb_samples) // 2
    for i in range(Nc):
        p1 = trajectory[i, first]
        new_trajectory[i, first:half, 0] = np.linspace(0, p1[0], nb_samples // 2)
        new_trajectory[i, first:half, 1] = np.linspace(0, p1[1], nb_samples // 2)
        new_trajectory[i, first:half, 2] = np.linspace(0, p1[2], nb_samples // 2)
        p2 = trajectory[i, second]
        new_trajectory[i, half:second, 0] = np.linspace(0, p2[0], nb_samples // 2)
        new_trajectory[i, half:second, 1] = np.linspace(0, p2[1], nb_samples // 2)
        new_trajectory[i, half:second, 2] = np.linspace(0, p2[2], nb_samples // 2)
    return new_trajectory


def radialize_center(
    trajectory: NDArray, nb_samples: int, in_out: bool = False
) -> NDArray:
    """Radialize a trajectory.

    Parameters
    ----------
    trajectory : NDArray
        Trajectory to radialize.
    nb_samples : int
        Number of samples to keep.
    in_out : bool, optional
        Whether the radialization is from the inside to the outside, by default False

    Returns
    -------
    NDArray
        Radialized trajectory.
    """
    # Make nb_samples into straight lines around the center
    if in_out:
        return _radialize_in_out(trajectory, nb_samples)
    return _radialize_center_out(trajectory, nb_samples)


#################
# Randomization #
#################


def _flip2center(mask_cols: list[int], center_value: int) -> np.ndarray:
    """
    Reorder a list by starting by a center_position and alternating left/right.

    Parameters
    ----------
    mask_cols: list or np.array
        List of columns to reorder.
    center_pos: int
        Position of the center column.

    Returns
    -------
    np.array: reordered columns.
    """
    center_pos = np.argmin(np.abs(np.array(mask_cols) - center_value))
    mask_cols = list(mask_cols)
    left = mask_cols[center_pos::-1]
    right = mask_cols[center_pos + 1 :]
    new_cols = []
    while left or right:
        if left:
            new_cols.append(left.pop(0))
        if right:
            new_cols.append(right.pop(0))
    return np.array(new_cols)


def get_random_loc_1d(
    dim_size: int,
    center_prop: float | int,
    accel: float = 4,
    pdf: Literal["uniform", "gaussian", "equispaced"] | NDArray = "uniform",
    rng: int | np.random.Generator | None = None,
    order: Literal["center-out", "top-down", "random"] = "center-out",
) -> NDArray:
    """Get slice index at a random position.

    Parameters
    ----------
    dim_size: int
        Dimension size
    center_prop: float or int
        Proportion of center of kspace to continuouly sample
    accel: float
        Undersampling/Acceleration factor
    pdf: str, optional
        Probability density function for the remaining samples.
        "gaussian" (default) or "uniform" or np.array
    rng: int or np.random.Generator
        random state
    order: str
        Order of the lines, "center-out" (default), "random" or "top-down"

    Returns
    -------
    np.ndarray: array of size dim_size/accel.
    """
    order = VDSorder(order)
    pdf = VDSpdf(pdf) if isinstance(pdf, str) else pdf
    if accel == 0 or accel == 1:
        return np.arange(dim_size)  # type: ignore
    elif accel < 0:
        raise ValueError("acceleration factor should be positive.")
    elif isinstance(accel, float):
        raise ValueError("acceleration factor should be an integer.")

    indexes = list(range(dim_size))

    if not isinstance(center_prop, int):
        center_prop = int(center_prop * dim_size)

    center_start = (dim_size - center_prop) // 2
    center_stop = (dim_size + center_prop) // 2
    center_indexes = indexes[center_start:center_stop]
    borders = np.asarray([*indexes[:center_start], *indexes[center_stop:]])

    n_samples_borders = (dim_size - len(center_indexes)) // accel
    if n_samples_borders < 1:
        raise ValueError(
            "acceleration factor, center_prop and dimension not compatible."
            "Edges will not be sampled. "
        )
    rng = np.random.default_rng(rng)  # get RNG from a seed or existing rng.

    def _get_samples(p: np.typing.ArrayLike) -> list[int]:
        p = p / np.sum(p)  # automatic casting if needed
        return list(rng.choice(borders, size=n_samples_borders, replace=False, p=p))

    if isinstance(pdf, np.ndarray):
        if len(pdf) == dim_size:
            # extract the borders
            p = pdf[borders]
        elif len(pdf) == len(borders):
            p = pdf
        else:
            raise ValueError("Invalid size for probability.")
        sampled_in_border = _get_samples(p)

    elif pdf == VDSpdf.GAUSSIAN:
        p = norm.pdf(np.linspace(norm.ppf(0.001), norm.ppf(0.999), len(borders)))
        sampled_in_border = _get_samples(p)
    elif pdf == VDSpdf.UNIFORM:
        p = np.ones(len(borders))
        sampled_in_border = _get_samples(p)
    elif pdf == VDSpdf.EQUISPACED:
        sampled_in_border = list(borders[::accel])

    else:
        raise ValueError("Unsupported value for pdf use any of . ")
        # TODO: allow custom pdf as argument (vector or function.)

    line_locs = np.array(sorted(center_indexes + sampled_in_border))
    # apply order of lines
    if order == VDSorder.CENTER_OUT:
        line_locs = _flip2center(sorted(line_locs), dim_size // 2)
    elif order == VDSorder.RANDOM:
        line_locs = rng.permutation(line_locs)
    elif order == VDSorder.TOP_DOWN:
        line_locs = np.array(sorted(line_locs))
    else:
        raise ValueError(f"Unknown direction '{order}'.")
    return (line_locs / dim_size) * 2 * KMAX - KMAX  # rescale to [-0.5,0.5]


def stack_random(
    trajectory: NDArray,
    dim_size: int,
    center_prop: float | int = 0.0,
    accel: float | int = 4,
    pdf: Literal["uniform", "gaussian", "equispaced"] | NDArray = "uniform",
    rng: int | np.random.Generator | None = None,
    order: Literal["center-out", "top-down", "random"] = "center-out",
):
    """Stack a 2D trajectory with random location.

    Parameters
    ----------
    traj: np.ndarray
        Existing 2D trajectory.
    dim_size: int
        Size of the k_z dimension
    center_prop: int or float
        Number of line or proportion of slice to sample in the center of the k-space
    accel: int
        Undersampling/Acceleration factor
    pdf: str or np.array
        Probability density function for the remaining samples.
        "uniform" (default), "gaussian" or np.array
    rng: random state
    order: str
        Order of the lines, "center-out" (default), "random" or "top-down"

    Returns
    -------
    numpy.ndarray
        The 3D trajectory stacked along the :math:`k_z` axis.
    """
    line_locs = get_random_loc_1d(dim_size, center_prop, accel, pdf, rng, order)
    if len(trajectory.shape) == 2:
        Nc, Ns = 1, trajectory.shape[0]
    else:
        Nc, Ns = trajectory.shape[:2]

    new_trajectory = np.zeros((len(line_locs), Nc, Ns, 3))
    for i, loc in enumerate(line_locs):
        new_trajectory[i, :, :, :2] = trajectory[..., :2]
        if trajectory.shape[-1] == 3:
            new_trajectory[i, :, :, 2] = trajectory[..., 2] + loc
        else:
            new_trajectory[i, :, :, 2] = loc

    return new_trajectory.reshape(-1, Ns, 3)


def add_slew_ramp(
    func: Optional[Callable] = None,
    ramp_to_index: int = 5,
    resolution: float | NDArray = DEFAULT_RESOLUTION,
    raster_time: float = DEFAULT_RASTER_TIME,
    gamma: float = Gammas.Hydrogen,
    smax: float = DEFAULT_SMAX,
    slew_ramp_disable: bool = False,
) -> Callable:
    """Add slew-compatible ramps to a trajectory function.

    This decorator modifies a trajectory function to include
    slew rate ramps, ensuring that the trajectory adheres to
    the maximum slew rate and gradient amplitude constraints.
    The ramps are applied to the gradients of the trajectory
    at the specified `ramp_to_index`, which is typically the
    index of the first readout sample.

    Parameters
    ----------
    func : Optional[Callable], optional
        The trajectory function to decorate. If not provided,
        the decorator can be used without arguments.
    ramp_to_index : int, optional
        The index in the trajectory where the slew ramp should be applied,
        by default 5. This is typically the index of the first readout sample.
    resolution : float or NDArray, optional
        The resolution of the trajectory, by default DEFAULT_RESOLUTION.
        This can be a single float or an array-like of shape (3,).
    raster_time : float, optional
        The time interval between samples in the trajectory, by default 
        DEFAULT_RASTER_TIME.
    gamma : float, optional
        The gyromagnetic ratio in Hz/T, by default Gammas.Hydrogen.
    smax : float, optional
        The maximum slew rate in T/m/s, by default DEFAULT_SMAX.
    slew_ramp_disable : bool, optional
        If True, disables the slew ramp and returns the trajectory as is,
        by default False. This is useful for in-out trajectories where
        the slew ramp is not needed.
    
    Returns
    -------
    Callable
        A decorator that modifies the trajectory function to include
        slew rate ramps.
    
    Notes
    -----
    - The decorator modifies the trajectory function to ensure that the
        gradients at the specified `ramp_to_index` are adjusted to comply with
        the maximum slew rate and gradient amplitude constraints.
    - If `slew_ramp_disable` is set to True, the trajectory function will
        return the trajectory as is, without applying any slew ramps.
    - The decorator can be used with or without providing a function.
    - If used without a function, it returns a decorator that can be applied later.
    - The decorated function should accept parameters like `smax`, `resolution`,    
        `raster_time`, `gamma`, and `ramp_to_index` to control the behavior of the
        slew ramping.
    """

    def decorator(trajectory_func):
        sig = inspect.signature(trajectory_func)

        @wraps(trajectory_func)
        def wrapped(*args, **kwargs) -> NDArray:
            # This allows users to also call the trajectory function
            # directly giving these args.
            _smax = kwargs.pop("smax", smax)
            _resolution = kwargs.pop("resolution", resolution)
            _raster_time = kwargs.pop("raster_time", raster_time)
            _gamma = kwargs.pop("gamma", gamma)
            _ramp_to_index = kwargs.pop("ramp_to_index", ramp_to_index)
            _slew_ramp_disable = kwargs.pop("slew_ramp_disable", slew_ramp_disable)
            # Bind all args (positional and keyword)
            bound = sig.bind(*args, **kwargs)
            bound.apply_defaults()
            in_out = bound.arguments.get("in_out", False)
            traj = trajectory_func(*args, **kwargs)
            if in_out or _slew_ramp_disable:
                # Send the trajectory as is for in-out trajectories
                return traj
            unnormalized_traj = unnormalize_trajectory(traj, resolution=_resolution)
            gradients, initial_positions = convert_trajectory_to_gradients(
                traj, resolution=_resolution, raster_time=_raster_time, gamma=_gamma
            )
            gradients_to_reach = gradients[:, _ramp_to_index]
            # Calculate the number of time steps for ramps
            n_ramp_down, n_ramp_up, n_plateau, gi = get_gradient_times_to_travel(
                kspace_end_loc=unnormalized_traj[:, _ramp_to_index],
                end_gradients=gradients_to_reach,
                gamma=_gamma,
                raster_time=_raster_time,
                smax=_smax,
                n_jobs=-1,  # Use all available cores
            )
            # Update the Ns of the trajectory to ensure we still give 
            # same Ns as users expect. We use extra 2 points as buffer.
            n_slew_ramp = np.max(n_ramp_down + n_ramp_up + n_plateau)
            bound.arguments["Ns"] -= n_slew_ramp - _ramp_to_index
            new_traj = trajectory_func(**bound.arguments)

            # Re-calculate the gradients
            unnormalized_traj = unnormalize_trajectory(new_traj, resolution=_resolution)
            gradients, initial_positions = convert_trajectory_to_gradients(
                new_traj, resolution=_resolution, raster_time=_raster_time, gamma=_gamma
            )
            gradients_to_reach = gradients[:, _ramp_to_index]
            ramp_up_gradients = get_gradient_amplitudes_to_travel_for_set_time(
                kspace_end_loc=unnormalized_traj[:, _ramp_to_index],
                end_gradients=gradients_to_reach,
                nb_raster_points=n_slew_ramp,
                gamma=_gamma,
                raster_time=_raster_time,
                smax=_smax,
                n_jobs=-1,  # Use all available core
            )[:, :-1]
            ramp_up_traj = convert_gradients_to_trajectory(
                gradients=ramp_up_gradients,
                initial_positions=initial_positions,
                resolution=_resolution,
                raster_time=_raster_time,
                gamma=_gamma,
            )
            return np.hstack([ramp_up_traj, new_traj[:, _ramp_to_index:]])

        return wrapped

    if func is not None and callable(func):
        return decorator(func)

    return decorator<|MERGE_RESOLUTION|>--- conflicted
+++ resolved
@@ -6,11 +6,8 @@
 from numpy.typing import NDArray
 from scipy.interpolate import CubicSpline, interp1d
 from scipy.stats import norm
-<<<<<<< HEAD
 import inspect
 from functools import wraps
-=======
->>>>>>> c7fb11b9
 from scipy.optimize import minimize_scalar
 from joblib import Parallel, delayed
 
@@ -20,7 +17,6 @@
     VDSorder,
     VDSpdf,
     initialize_tilt,
-<<<<<<< HEAD
     DEFAULT_RESOLUTION,
     DEFAULT_GMAX,
     DEFAULT_RASTER_TIME,
@@ -28,11 +24,6 @@
     unnormalize_trajectory,
     convert_gradients_to_trajectory,
     convert_trajectory_to_gradients,
-=======
-    DEFAULT_GMAX,
-    DEFAULT_RASTER_TIME,
-    DEFAULT_SMAX,
->>>>>>> c7fb11b9
     Gammas,
 )
 
@@ -395,7 +386,6 @@
     return trajectory
 
 
-<<<<<<< HEAD
 def _set_defaults_gradient_calc(
     kspace_end_loc: NDArray,
     kspace_start_loc: Optional[NDArray] = None,
@@ -421,8 +411,6 @@
     return kspace_end_loc, kspace_start_loc, start_gradients, end_gradients
 
 
-=======
->>>>>>> c7fb11b9
 def _trapezoidal_area(gs, ge, gi, n_down, n_up, n_pl):
     """Calculate the area traversed by the trapezoidal gradient waveform."""
     return 0.5 * (gs + gi) * (n_down + 1) + 0.5 * (ge + gi) * (n_up - 1) + n_pl * gi
@@ -460,11 +448,7 @@
 
 
 def get_gradient_times_to_travel(
-<<<<<<< HEAD
     kspace_end_loc: NDArray,
-=======
-    kspace_end_loc: Optional[NDArray] = None,
->>>>>>> c7fb11b9
     kspace_start_loc: Optional[NDArray] = None,
     end_gradients: Optional[NDArray] = None,
     start_gradients: Optional[NDArray] = None,
@@ -511,10 +495,6 @@
     n_ramp_down: The timing values for the ramp down phase.
     n_ramp_up: The timing values for the ramp up phase.
     n_plateau: The timing values for the plateau phase.
-<<<<<<< HEAD
-    n_direct: The timing values in case we can do direct gradients.
-=======
->>>>>>> c7fb11b9
     gi: The intermediate gradient values for trapezoidal or triangular waveforms.
 
     See Also
@@ -523,7 +503,6 @@
         To directly get the waveforms required. This is most-likely what
         you want to use.
     """
-<<<<<<< HEAD
     kspace_end_loc, kspace_start_loc, start_gradients, end_gradients = (
         _set_defaults_gradient_calc(
             kspace_end_loc,
@@ -532,8 +511,6 @@
             start_gradients,
         )
     )
-=======
->>>>>>> c7fb11b9
     area_needed = (kspace_end_loc - kspace_start_loc) / gamma / raster_time
 
     def solve_gi_min_plateau(gs, ge, area):
@@ -544,10 +521,6 @@
                 return np.abs(n_pl) * 10000  # Penalize negative plateau
             return n_pl * 100  # Penalize large plateau
 
-<<<<<<< HEAD
-        # Minimize the residual to find gi
-=======
->>>>>>> c7fb11b9
         res = minimize_scalar(
             _residual,
             bounds=(-gmax, gmax),
@@ -648,7 +621,6 @@
     - The returned gradients are suitable for use in MRI pulse sequence design,
       ensuring compliance with specified hardware constraints.
     """
-<<<<<<< HEAD
     kspace_end_loc, kspace_start_loc, start_gradients, end_gradients = (
         _set_defaults_gradient_calc(
             kspace_end_loc,
@@ -657,25 +629,6 @@
             start_gradients,
         )
     )
-=======
-    kspace_end_loc = np.atleast_2d(kspace_end_loc)
-    if kspace_start_loc is None:
-        kspace_start_loc = np.zeros_like(kspace_end_loc)
-    if start_gradients is None:
-        start_gradients = np.zeros_like(kspace_end_loc)
-    if end_gradients is None:
-        end_gradients = np.zeros_like(kspace_end_loc)
-    kspace_start_loc = np.atleast_2d(kspace_start_loc)
-    start_gradients = np.atleast_2d(start_gradients)
-    end_gradients = np.atleast_2d(end_gradients)
-
-    assert (
-        kspace_start_loc.shape
-        == kspace_end_loc.shape
-        == start_gradients.shape
-        == end_gradients.shape
-    ), "All input arrays must have shape (nb_shots, nb_dimension)"
->>>>>>> c7fb11b9
     if nb_raster_points is None:
         # Calculate the number of time steps based on the area needed
         n_ramp_down, n_ramp_up, n_plateau, gi = get_gradient_times_to_travel(
