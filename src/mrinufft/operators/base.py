--- conflicted
+++ resolved
@@ -304,15 +304,10 @@
             if `backend` is `tensorflow`, `gpunufft` or `torchkbnufft-cpu`
                 or `torchkbnufft-gpu`.
         """
-<<<<<<< HEAD
         if isinstance(method, np.ndarray) or (
             CUPY_AVAILABLE and isinstance(method, cp.ndarray)
         ):
             self.density = method
-=======
-        if isinstance(method, np.ndarray):
-            self._density = method
->>>>>>> 680bfa33
             return None
         if not method:
             self._density = None
