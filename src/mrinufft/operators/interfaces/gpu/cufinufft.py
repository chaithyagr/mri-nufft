"""Provides Operator for MR Image processing on GPU."""

import warnings

import numpy as np

<<<<<<< HEAD
from ..base import FourierOperatorBase
from ._cufinufft import RawCufinufft, spreader, interpolator, CUFINUFFT_LIB_AVAILABLE
=======
from ..base import FourierOperatorBase, proper_trajectory
from ._cufinufft import RawCufinufft, CUFI_LIB
>>>>>>> c749f6eb
from .utils import (
    is_host_array,
    is_cuda_array,
    sizeof_fmt,
    pin_memory,
    nvtx_mark,
    get_ptr,
    check_size,
)
from .cupy_kernels import sense_adj_mono, update_density

CUPY_AVAILABLE = True
try:
    import cupy as cp
except ImportError:
    CUPY_AVAILABLE = False


CUFINUFFT_AVAILABLE = CUPY_AVAILABLE and CUFINUFFT_LIB_AVAILABLE is not None


def spread(sample_loc, sample_data, grid_shape, tol=1e-4):
    """Spread the data onto the grid.

    Parameters
    ----------
    sample_loc: np.ndarray
        Array of shape (Nsamples, 2) or (Nsamples, 3) containing the coordinates
        of the samples location.
    sample_data: np.ndarray
        Array of shape (Nsamples, Ncoils) containing the samples data.
    grid_shape: tuple
        Shape of the image grid.
    tol: float, optional
        Tolerance for error.

    Returns
    -------
    gridded_data: np.ndarray
        Array of shape (Ncoils, *grid_shape) containing the gridded data.
    """
    if is_host_array(sample_loc):
        sample_loc = cp.asarray(sample_loc.copy(order="F"))
    gridded_data = cp.empty(grid_shape, dtype=np.complex64)
    spreader(sample_loc, sample_data, gridded_data, tol)
    return gridded_data


def interpolate(sample_loc, gridded_data, tol=1e-4):
    """Interpolate the data from the grid onto the samples location.
    
    Parameters
    ----------
    sample_loc: np.ndarray
        Array of shape (Nsamples, 2) or (Nsamples, 3) containing the coordinates
        of the samples location.
    gridded_data: np.ndarray
        Array of shape (Ncoils, *grid_shape) containing the gridded data.
    tol: float, optional
        Tolerance for error.

    Returns
    -------
    sample_data: np.ndarray
        Array of shape (Nsamples, Ncoils) containing the interpolated data.
    """
    if is_host_array(sample_loc):
        sample_loc = cp.asarray(sample_loc.copy(order="F"))
    if sample_loc.dtype == np.float32:   
        sample_data = cp.empty(len(sample_loc), dtype=np.complex64)
    elif sample_loc.dtype == np.float64:
        sample_data = cp.empty(len(sample_loc), dtype=np.complex128)
    else:
        raise ValueError("sample_loc should be float32 or float64")
    interpolator(sample_loc, sample_data, gridded_data, tol)
    return sample_data


class MRICufiNUFFT(FourierOperatorBase):
    """MRI Transform operator, build around cufinufft.

    This operator adds density estimation and compensation (preconditioning)
    and multicoil support.

    Parameters
    ----------
    samples: np.ndarray or GPUArray.
        The samples location of shape ``Nsamples x N_dimensions``.
    shape: tuple
        Shape of the image space.
    n_coils: int
        Number of coils.
    n_batchs: int
        Size of the batch dimension.
    density: bool or array
       Density compensation support.
        - If array, use this for density compensation
        - If True, the density compensation will be automatically estimated,
          using the fixed point method.
        - If False, density compensation will not be used.
    smaps: np.ndarray or GPUArray , optional
        - If None: no Smaps wil be used.
        - If np.ndarray: Smaps will be copied on the device,
          according to `smaps_cached`.
        - If GPUArray, the smaps are already cached.
    smaps_cached: bool, default False
        - If False the smaps are copied on device and free at each iterations.
        - If True, the smaps are copied on device and stay on it.
    keep_dims: bool, default False
        If True, the output will have dimension (n_batchs, n_coils, *shappe), even if
        n_coils or n_batchs is 1.
    n_trans: int, default 1
        Number of transform to perform in parallel by cufinufft.
    kwargs :
        Extra kwargs for the raw cufinufft operator


    Notes
    -----
    Cufinufft is able to run multiple transform in parallel, this is controlled
    by the n_trans parameter. The data provided should be of shape, (n_batch,
    n_coils, img_shape) for op (type2) and (n_batch, n_coils, n_samples) for
    adjoint (type1). and in contiguous memory order. For now only single
    precision (float32 and complex64) is supported

    See Also
    --------
    cufinufft.raw_operator.RawCufinufft
    """

    def __init__(
        self,
        samples,
        shape,
        density=False,
        n_coils=1,
        n_batchs=1,
        smaps=None,
        smaps_cached=False,
        verbose=False,
        persist_plan=True,
        keep_dims=False,
        n_trans=1,
        **kwargs,
    ):
        if not CUPY_AVAILABLE:
            raise RuntimeError("cupy is not installed")
        if not CUFINUFFT_LIB_AVAILABLE:
            raise RuntimeError("Failed to found cufinufft binary.")

        if (n_batchs * n_coils) % n_trans != 0:
            raise ValueError("n_batchs * n_coils should be a multiple of n_transf")

        self.shape = shape
        self.n_batchs = n_batchs

        self.n_samples = len(samples)
        samples = proper_trajectory(samples, normalize=True).astype(np.float32)
        if is_host_array(samples):
            samples_d = cp.asarray(samples.copy(order="F"))
        elif is_cuda_array(samples):
            samples_d = samples
        else:
            raise ValueError(
                "Samples should be either a C-ordered ndarray, " "or a GPUArray."
            )

        # density compensation support
        if density is True:
            self.density_d = MRICufiNUFFT.estimate_density(samples_d, shape)
            self.uses_density = True
        elif is_host_array(density) or is_cuda_array(density):
            if len(density) != len(samples):
                raise ValueError(
                    "Density array and samples array should " "have the same length."
                )
            self.uses_density = True
            self.density_d = cp.asarray(density)
        else:
            self.density_d = None
            self.uses_density = False
        self._uses_sense = False
        self.smaps_cached = False
        # Smaps support
        if n_coils < 1:
            raise ValueError("n_coils should be ≥ 1")
        self.n_coils = n_coils
        if smaps is not None:
            self._uses_sense = True
            if not (is_host_array(smaps) or is_cuda_array(smaps)):
                raise ValueError(
                    "Smaps should be either a C-ordered ndarray, " "or a GPUArray."
                )
            if smaps_cached:
                if verbose:
                    warnings.warn(f"{sizeof_fmt(smaps.nbytes)} will be used on gpu.")
                self._smaps_d = cp.array(smaps, order="C", copy=False)
                self.smaps_cached = True
            else:
                # allocate device memory
                self._smap_d = cp.empty(shape, dtype=np.complex64)
                self._smaps_pinned = pin_memory(smaps)
                self._smaps = smaps
        else:
            self._uses_sense = False
        # Initialise NUFFT plans
        self.persist_plan = persist_plan
        self.raw_op = RawCufinufft(
            samples_d,
            tuple(shape),
            n_trans=n_trans,
            init_plans=self.persist_plan,
            **kwargs,
        )

    @nvtx_mark()
    def op(self, data, ksp_d=None):
        r"""Non Cartesian MRI forward operator.

        Parameters
        ----------
        data: np.ndarray or GPUArray
        The uniform (2D or 3D) data in image space.

        Returns
        -------
        Results array on the same device as data.

        Notes
        -----
        this performs for every coil \ell:
        ..math:: \mathcal{F}\mathcal{S}_\ell x
        """
        # monocoil
        check_size(data, (self.n_batchs, self.n_coils, *self.shape))
        if not self.persist_plan:
            self.raw_op._make_plan(2)
            self.raw_op._set_pts(2)

        if self.uses_sense:
            ret = self._op_sense(data, ksp_d)
        else:  # calibrationless or monocoil cases
            ret = self._op_calibless(data, ksp_d)

        if not self.persist_plan:
            self.raw_op._destroy_plan(2)

        if self.keep_dims:
            return ret / self.norm_factor
        else:
            return ret.squeeze(axis=(0, 1))

    def _op_sense(self, data, ksp_d=None):
        img_d = cp.asarray(data)
        coil_img_d = cp.empty(self.shape, dtype=np.complex64)
        if is_host_array(data):
            ksp_d = cp.empty(self.n_batchs, self.n_samples, dtype=np.complex64)
            ksp = np.zeros(
                (self.n_batchs, self.n_coils, self.n_samples), dtype=np.complex64
            )
            for i in range(self.n_coils):
                cp.copyto(coil_img_d, img_d)
                if self.smaps_cached:
                    coil_img_d *= self._smaps_d[i]  # sense forward
                else:
                    self._smap_d.set(self._smaps[i])
                    coil_img_d *= self._smap_d  # sense forward
                self.__op(coil_img_d, ksp_d)
                cp.asnumpy(ksp_d, out=ksp[i])
            return ksp
        # data is already on device
        ksp_d = ksp_d or cp.empty((self.n_coils, self.n_samples), dtype=np.complex64)
        for i in range(self.n_coils):
            cp.copyto(coil_img_d, img_d)
            if self.smaps_cached:
                coil_img_d *= self._smaps_d[i]  # sense forward
            else:
                self._smap_d.set(self._smaps[i])
                coil_img_d *= self._smap_d  # sense forward
            self.__op(get_ptr(coil_img_d), get_ptr(ksp_d) + i * self.ksp_size)
        return ksp_d

    def _op_calibless(self, data, ksp_d=None):
        bsize_samples2gpu = self.n_trans * self.ksp_size
        bsize_img2gpu = self.n_trans * self.img_size
        if is_cuda_array(data):
            if ksp_d is None:
                ksp_d = cp.empty(
                    (self.n_batchs, self.n_coils, self.n_samples), dtype=np.complex64
                )
            for i in range((self.n_batchs * self.n_coils) // self.n_trans):
                self.__op(
                    get_ptr(data) + i * bsize_img2gpu,
                    get_ptr(ksp_d) + i * bsize_samples2gpu,
                )
            return ksp_d
        # calibrationless, data on host
        coil_img_d = cp.empty(np.prod(self.shape) * self.n_trans, dtype=np.complex64)
        ksp_d = cp.empty(self.n_trans * self.n_samples, dtype=np.complex64)
        ksp = np.zeros(
            (self.n_batchs * self.n_coils, self.n_samples), dtype=np.complex64
        )
        # TODO: Add concurrency compute batch n while copying batch n+1 to device
        # and batch n-1 to host
        for i in range((self.n_batchs * self.n_coils) // self.n_trans):
            coil_img_d.set(
                data.flatten()[i * self.bsize_img : (i + 1) * self.bsize_img]
            )
            self.__op(get_ptr(coil_img_d), get_ptr(ksp_d))
            cp.asnumpy(ksp_d, out=ksp[i])  # FIXME
            ksp = ksp.reshape((self.n_batchs, self.n_coils, self.n_samples))
        return ksp

    @nvtx_mark()
    def __op(self, image_d, coeffs_d):
        # ensure everything is pointers before going to raw level.
        if is_cuda_array(image_d) and is_cuda_array(coeffs_d):
            return self.raw_op.type2(get_ptr(coeffs_d), get_ptr(image_d))
        return self.raw_op.type2(coeffs_d, image_d)

    @nvtx_mark()
    def adj_op(self, coeffs, img_d=None):
        """Non Cartesian MRI adjoint operator.

        Parameters
        ----------
        coeffs: np.array or GPUArray

        Returns
        -------
        Array in the same memory space of coeffs. (ie on cpu or gpu Memory).
        """
        check_size(coeffs, (self.n_batchs, self.n_coils, self.n_samples))
        if not self.persist_plan:
            self.raw_op._make_plan(1)
            self.raw_op._set_pts(1)
        if self.uses_sense:
            ret = self._adj_op_sense(coeffs, img_d)
        # calibrationless
        else:
            ret = self._adj_op_calibless(coeffs, img_d)

        if self.persist_plan:
            self.raw_op._destroy_plan(1)

        return ret / self.norm_factor

    def _adj_op_sense(self, coeffs, img_d=None):
        coil_img_d = cp.empty(self.shape, dtype=np.complex64)
        if img_d is None:
            img_d = cp.zeros(self.shape, dtype=np.complex64)
        if is_host_array(coeffs):
            coil_ksp_d = cp.empty(self.n_samples, dtype=np.complex64)
            for i in range(self.n_coils):
                coil_ksp_d.set(coeffs[i])
                if self.uses_density:
                    coil_ksp_d *= self.density_d
                self.__adj_op(get_ptr(coil_ksp_d), get_ptr(coil_img_d))
                if self.smaps_cached:
                    sense_adj_mono(img_d, coil_img_d, self._smaps_d[i])
                else:
                    self._smap_d.set(self._smaps[i])
                    sense_adj_mono(img_d, coil_img_d, self._smap_d)
            return img_d.get()
        # coeff is on device.
        if self.uses_density:
            coil_ksp_d = cp.empty(self.n_samples, dtype=np.complex64)
        for i in range(self.n_coils):
            if self.uses_density:
                cp.copyto(coil_ksp_d, coeffs[i])
                coil_ksp_d *= self.density_d  # density preconditionning
                self.__adj_op(get_ptr(coil_ksp_d), get_ptr(coil_img_d))
            else:
                self.__adj_op(get_ptr(coeffs) + i * self.ksp_size, get_ptr(coil_img_d))
            if self.smaps_cached:
                sense_adj_mono(img_d, coil_img_d, self._smaps_d[i])
            else:
                self._smap_d.set(self._smaps[i])
                sense_adj_mono(img_d, coil_img_d, self._smap_d)
        if is_cuda_array(coeffs):
            return img_d
        return img_d.get()

    def _adj_op_calibless(self, coeffs, img_d=None):
        coeffs_f = coeffs.flatten()
        ksp_batched = cp.empty((self.n_trans * self.n_samples), dtype=np.complex64)
        if self.uses_density:
            density_batched = cp.repeat(
                self.density_d[None, :], self.n_trans, axis=0
            ).flatten()

        if is_cuda_array(coeffs_f):
            img_d = img_d or cp.empty(
                (self.n_batchs, self.n_coils, *self.shape), dtype=np.complex64
            )
            for i in range((self.n_coils * self.n_batchs) // self.n_trans):
                if self.uses_density:
                    cp.copyto(
                        ksp_batched,
                        coeffs_f[i * self.bsize_ksp : (i + 1) * self.bsize_ksp],
                    )
                    ksp_batched *= density_batched
                    self.__adj_op(
                        get_ptr(ksp_batched), get_ptr(img_d) + i * self.bsize_img
                    )
                else:
                    self.__adj_op(
                        get_ptr(coeffs_f) + i * self.bsize_ksp,
                        get_ptr(img_d) + i * self.bsize_img,
                    )
            return img_d
        # calibrationless, data on host
        img = np.zeros((self.n_batches * self.n_coils, *self.shape), dtype=np.complex64)
        img_batched = cp.empty(self.n_trans, self.shape, dtype=np.complex64)
        # TODO: Add concurrency compute batch n while copying batch n+1 to device
        # and batch n-1 to host
        for i in range((self.n_batches * self.n_coils) // self.n_trans):
            ksp_batched.set(coeffs_f[i * self.bsize_ksp : (i + 1) * self.bsize_ksp])
            if self.uses_density:
                ksp_batched *= density_batched
            self.__adj_op(get_ptr(ksp_batched), get_ptr(img_batched))
            cp.asnumpy(img_batched, out=img[i])
            img = img.reshape((self.n_batches, self.n_coils, *self.shape))
        return img

    @nvtx_mark()
    def __adj_op(self, coeffs_d, image_d):
        if not isinstance(coeffs_d, int):
            ret = self.raw_op.type1(get_ptr(coeffs_d), get_ptr(image_d))
        else:
            ret = self.raw_op.type1(coeffs_d, image_d)
        # Device synchronize is not done by cufinufft, we do it ourself.
        cp.cuda.runtime.deviceSynchronize()
        return ret

    def data_consistency(self, image_data, obs_data):
        """Compute the gradient estimation directly on gpu.

        This mixes the op and adj_op method to perform F_adj(F(x-y))
        on a per coil basis. By doing the computation coil wise,
        it uses less memory than the naive call to adj_op(op(x)-y)

        Parameters
        ----------
        image: array
            Image on which the gradient operation will be evaluated.
            N_coil x Image shape is not using sense.
        obs_data: array
            Observed data.
        """
        if self.n_coils == 1:
            return self._data_consistency_mono(image_data, obs_data)
        if self.uses_sense:
            return self._data_consistency_sense(image_data, obs_data)
        return self._data_consistency_calibless(image_data, obs_data)

    def _data_consistency_mono(self, image_data, obs_data):
        img_d = cp.array(image_data, copy=True)
        obs_d = cp.asarray(obs_data)
        ksp_d = cp.empty(self.n_samples, dtype=np.complex64)
        self.__op(img_d, ksp_d)
        ksp_d -= obs_d
        self.__adj_op(ksp_d, img_d)
        if is_cuda_array(image_data):
            return img_d
        return img_d.get()

    def _data_consistency_sense(self, image_data, obs_data):
        img_d = cp.array(image_data, copy=True)
        coil_img_d = cp.empty(self.shape, dtype=np.complex64)
        coil_ksp_d = cp.empty(self.n_samples, dtype=np.complex64)
        if is_host_array(obs_data):
            coil_obs_data = cp.empty(self.n_samples, dtype=np.complex64)
            obs_data_pinned = pin_memory(obs_data)
            for i in range(self.n_coils):
                cp.copyto(coil_img_d, img_d)
                if self.smaps_cached:
                    coil_img_d *= self._smaps_d[i]
                else:
                    self._smap_d.set(self._smaps[i])
                    coil_img_d *= self._smap_d
                self.__op(get_ptr(coil_img_d), get_ptr(coil_ksp_d))
                coil_obs_data = cp.asarray(obs_data_pinned[i])
                coil_ksp_d -= coil_obs_data
                if self.uses_density:
                    coil_ksp_d *= self.density_d
                self.__adj_op(get_ptr(coil_ksp_d), get_ptr(coil_img_d))
                if self.smaps_cached:
                    sense_adj_mono(img_d, coil_img_d, self._smaps_d[i])
                else:
                    sense_adj_mono(img_d, coil_img_d, self._smap_d)
            del obs_data_pinned
            return img_d.get()
        for i in range(self.n_coils):
            cp.copyto(coil_img_d, img_d)
            if self.smaps_cached:
                coil_img_d *= self._smaps_d[i]
            else:
                self._smap_d.set(self._smaps[i])
                coil_img_d *= self._smap_d
            self.__op(get_ptr(coil_img_d), get_ptr(coil_ksp_d))
            coil_ksp_d -= obs_data[i]
            if self.uses_density:
                coil_ksp_d *= self.density_d
            self.__adj_op(get_ptr(coil_ksp_d), get_ptr(coil_img_d))
            if self.smaps_cached:
                sense_adj_mono(img_d, coil_img_d, self._smaps_d[i])
            else:
                sense_adj_mono(img_d, coil_img_d, self._smap_d)
        return img_d

    def _data_consistency_calibless(self, image_data, obs_data):
        if is_cuda_array(image_data):
            img_d = cp.empty((self.n_coils, *self.shape), dtype=np.complex64)
            ksp_d = cp.empty(self.n_samples, dtype=np.complex64)
            for i in range(self.n_coils):
                self.__op(get_ptr(image_data) + i * self.img_size, get_ptr(ksp_d))
                ksp_d -= obs_data[i]
                if self.uses_density:
                    ksp_d *= self.density_d
                self.__adj_op(get_ptr(ksp_d), get_ptr(img_d) + i * self.img_size)
            return img_d

        img_d = cp.empty(self.shape, dtype=np.complex64)
        img = np.zeros((self.n_coils, *self.shape), dtype=np.complex64)
        ksp_d = cp.empty(self.n_samples, dtype=np.complex64)
        obs_d = cp.empty(self.n_samples, dtype=np.complex64)
        for i in range(self.n_coils):
            img_d.set(image_data[i])
            obs_d.set(obs_data[i])
            self.__op(get_ptr(img_d), get_ptr(ksp_d))
            ksp_d -= obs_d
            if self.uses_density:
                ksp_d *= self.density_d
            self.__adj_op(get_ptr(ksp_d), get_ptr(img_d))
            cp.asnumpy(img_d, out=img[i])
        return img

    @property
    def eps(self):
        """Return the underlying precision parameter."""
        return self.raw_op.eps

    @property
    def bsize_samples(self):
        """Size in Bytes of the compute batch of samples."""
        return self.n_trans * self.ksp_size

    @property
    def bsize_img(self):
        """Size in Bytes of the compute batch of images."""
        self.n_trans * self.img_size

    @property
    def img_size(self):
        """Image size in bytes."""
        return int(np.prod(self.shape) * np.dtype(np.complex64).itemsize)

    @property
    def ksp_size(self):
        """k-space size in bytes."""
        return int(self.n_samples * np.dtype(np.complex64).itemsize)

<<<<<<< HEAD
=======
    @property
    def norm_factor(self):
        """Norm factor of the operator."""
        return np.sqrt(np.prod(self.shape) * 2 ** len(self.shape))

    @classmethod
    @nvtx_mark()
    def estimate_density(cls, samples, shape, n_iter=10, **kwargs):
        """Estimate the density compensation array."""
        oper = cls(samples, shape, density=False, **kwargs)

        density = cp.ones(len(samples), dtype=np.complex64)
        update = cp.empty_like(density)
        img = cp.empty(shape, dtype=np.complex64)
        for _ in range(n_iter):
            oper.__adj_op(density, img)
            oper.__op(img, update)
            update_density(density, update)
        return density.real

>>>>>>> c749f6eb
    def __repr__(self):
        """Return info about the MRICufiNUFFT Object."""
        return (
            "MRICufiNUFFT(\n"
            f"  shape: {self.shape}\n"
            f"  n_coils: {self.n_coils}\n"
            f"  n_samples: {self.n_samples}\n"
            f"  uses_density: {self.uses_density}\n"
            f"  uses_sense: {self._uses_sense}\n"
            f"  smaps_cached: {self.smaps_cached}\n"
            f"  plan_setup: {self.plan_setup}\n"
            f"  eps:{self.raw_op.eps:.0e}\n"
            ")"
        )<|MERGE_RESOLUTION|>--- conflicted
+++ resolved
@@ -4,13 +4,8 @@
 
 import numpy as np
 
-<<<<<<< HEAD
-from ..base import FourierOperatorBase
+from ..base import FourierOperatorBase, proper_trajectory
 from ._cufinufft import RawCufinufft, spreader, interpolator, CUFINUFFT_LIB_AVAILABLE
-=======
-from ..base import FourierOperatorBase, proper_trajectory
-from ._cufinufft import RawCufinufft, CUFI_LIB
->>>>>>> c749f6eb
 from .utils import (
     is_host_array,
     is_cuda_array,
@@ -574,29 +569,11 @@
         """k-space size in bytes."""
         return int(self.n_samples * np.dtype(np.complex64).itemsize)
 
-<<<<<<< HEAD
-=======
     @property
     def norm_factor(self):
         """Norm factor of the operator."""
         return np.sqrt(np.prod(self.shape) * 2 ** len(self.shape))
 
-    @classmethod
-    @nvtx_mark()
-    def estimate_density(cls, samples, shape, n_iter=10, **kwargs):
-        """Estimate the density compensation array."""
-        oper = cls(samples, shape, density=False, **kwargs)
-
-        density = cp.ones(len(samples), dtype=np.complex64)
-        update = cp.empty_like(density)
-        img = cp.empty(shape, dtype=np.complex64)
-        for _ in range(n_iter):
-            oper.__adj_op(density, img)
-            oper.__op(img, update)
-            update_density(density, update)
-        return density.real
-
->>>>>>> c749f6eb
     def __repr__(self):
         """Return info about the MRICufiNUFFT Object."""
         return (
