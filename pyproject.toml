--- conflicted
+++ resolved
@@ -24,15 +24,12 @@
 pynfft = ["pynfft2>=1.4.3; python_version < '3.12'", "numpy>=2.0.0; python_version < '3.12'"]
 
 pynufft = ["pynufft"]
-<<<<<<< HEAD
 pynufft-cpu = ["pynufft"]
 pynufft-gpu = ["pynufft"]
 
 io = ["pymapvbvd"]
 smaps = ["scikit-image"]
-=======
 extra = ["pymapvbvd", "scikit-image", "scikit-learn", "pywavelets"]
->>>>>>> c56f1ba3
 autodiff = ["torch"]
 
 
