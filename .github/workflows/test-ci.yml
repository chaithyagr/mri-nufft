--- conflicted
+++ resolved
@@ -174,17 +174,6 @@
           python -m pip install --upgrade pip
           python -m pip install -e .[test,dev,finufft,cufinufft,gpuNUFFT,sigpy,smaps,autodiff,doc]
         
-<<<<<<< HEAD
-=======
-      - name: Install GPU related interfaces
-        run: |
-          export CUDA_BIN_PATH=/usr/local/cuda-12.1/
-          export PATH=/usr/local/cuda-12.1/bin/:${PATH}
-          export LD_LIBRARY_PATH=/usr/local/cuda-12.1/lib64/:${LD_LIBRARY_PATH}
-          pip install cupy-cuda12x torch
-          python -m pip install gpuNUFFT "cufinufft<2.3" sigpy scikit-image fastmri
->>>>>>> a6bd869b
-
       - name: Run examples
         shell: bash
         run: |
