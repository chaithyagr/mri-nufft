--- conflicted
+++ resolved
@@ -98,9 +98,9 @@
         shell: bash
         run: |
           source $RUNNER_WORKSPACE/venv/bin/activate
-          export CUDA_BIN_PATH=/usr/local/cuda-12.1/
-          export PATH=/usr/local/cuda-12.1/bin/:${PATH}
-          export LD_LIBRARY_PATH=/usr/local/cuda-12.1/lib64/:${LD_LIBRARY_PATH}
+          export CUDA_BIN_PATH=/usr/local/cuda-12.4/
+          export PATH=/usr/local/cuda-12.4/bin/:${PATH}
+          export LD_LIBRARY_PATH=/usr/local/cuda-12.4/lib64/:${LD_LIBRARY_PATH}
           pip install -e .[${{ matrix.backend }},autodiff]
 
       - name: Run Tests
@@ -162,9 +162,6 @@
           path: ~/.cache/brainweb
           key: ${{ runner.os }}-Brainweb
 
-<<<<<<< HEAD
-      - name: Point to CUDA 12.1 #TODO: This can be combined from other jobs
-=======
       - name: Install Python deps
         shell: bash
         run: |
@@ -173,11 +170,10 @@
           python -m pip install finufft pooch brainweb-dl torch fastmri
         
       - name: Install GPU related interfaces
->>>>>>> c56f1ba3
-        run: |
-          export CUDA_BIN_PATH=/usr/local/cuda-12.1/
-          export PATH=/usr/local/cuda-12.1/bin/:${PATH}
-          export LD_LIBRARY_PATH=/usr/local/cuda-12.1/lib64/:${LD_LIBRARY_PATH}
+        run: |
+          export CUDA_BIN_PATH=/usr/local/cuda-12.4/
+          export PATH=/usr/local/cuda-12.4/bin/:${PATH}
+          export LD_LIBRARY_PATH=/usr/local/cuda-12.4/lib64/:${LD_LIBRARY_PATH}
 
       - name: Install Python deps
         shell: bash
@@ -281,11 +277,11 @@
         with:
           python-version: "3.10"
         
-      - name: Point to CUDA 12.1
-        run: |
-          export CUDA_BIN_PATH=/usr/local/cuda-12.1/
-          export PATH=/usr/local/cuda-12.1/bin/:${PATH}
-          export LD_LIBRARY_PATH=/usr/local/cuda-12.1/lib64/:${LD_LIBRARY_PATH}
+      - name: Point to CUDA 12.4
+        run: |
+          export CUDA_BIN_PATH=/usr/local/cuda-12.4/
+          export PATH=/usr/local/cuda-12.4/bin/:${PATH}
+          export LD_LIBRARY_PATH=/usr/local/cuda-12.4/lib64/:${LD_LIBRARY_PATH}
       
       - name: Install dependencies
         shell: bash -l {0}
